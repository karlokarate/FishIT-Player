2025-10-26
- fix(telegram/tdlib): Align reflection constructor parameter arrays with Kotlin
  2.0's stricter `arrayOf` inference so release builds stop reporting
  `Array<Class<out Comparable<*> & Serializable>>` mismatches.
- fix(telegram/settings): Import the FishForm slider composable so the Telegram
  Settings sliders compile again under Kotlin 2.0.
<<<<<<< HEAD
- fix(telegram/tdlib): Explicitly type the phone-auth settings constructor
  parameters as `Array<Class<*>>` so Kotlin 2.0 release builds accept the
  mixed primitive/custom class signatures TDLib expects.
=======
>>>>>>> fcae75c8

2025-10-25
- feat(telegram/settings): Expose full TDLib runtime controls in Settings. Users can
  toggle IPv6 preference, persistent online status, storage optimizer, and log
  verbosity, configure SOCKS5/HTTP/MTProto proxies, tune streaming prefetch window,
  seek boost, and set parallel download limits. Auto-download profiles now have
  per-network switches for preload behaviour and call data usage, and a one-touch
  cache optimizer is available.
- feat(telegram/playback): TelegramTdlibDataSource respects the new streaming
  configuration with a semaphore for `downloadFile` requests, configurable range
  prefetching, and higher-priority seeks to keep playback responsive.

2025-10-24
- fix(telegram/build): Remove named arguments when invoking the TDLib fallback
  lambda in `TelegramTdlibDataSource`. Kotlin 2.0 forbids named parameters on
  function-type calls, so this restores `:app:compileDebugKotlin`.

2025-10-23
- fix(build/media3): Replace the missing Google Maven FFmpeg artifact with Jellyfin's
  `media3-ffmpeg-decoder` 1.8.0+1 build so Gradle resolves Media3 1.8.0 again while
  keeping the internal player wired to FFmpeg codecs.

2025-10-22
- feat(telegram/tdlib): Harden the reflection bridge with retry/backoff-aware
  `sendForResult` calls, trace tags, and explicit timeouts for every TDLib
  request. Failures now surface predictable logs and avoid stuck handlers.
- fix(telegram/playback): TelegramTdlibDataSource reads ObjectBox metadata
  before issuing TDLib calls, applies streamability heuristics, waits for full
  downloads when TDLib flags files as non-streamable, and persistently caches
  the resolved local path. Playback now recovers gracefully when TDLib stalls
  and falls back to routing with user messaging when required.
- fix(telegram/routing): Align the routing datasource and thumbnail helpers
  with the new robust TDLib invocation pattern so chat lookups and thumbnail
  downloads reuse the same retry/backoff semantics.

2025-10-21
- feat(player/media3): Upgrade the Media3 stack to 1.8.0 now that the release
  is available on Google Maven again. Keeps ExoPlayer current and aligned with
  upstream fixes.
- fix(player/ffmpeg): Centralize renderer configuration so the internal player
  and trailer preview both prefer the bundled FFmpeg extension while decoder
  fallback stays enabled. Resolves sporadic playback failures caused by
  missing platform codecs.

2025-10-20
- fix(build/media3): Pin Media3 dependencies to 1.5.1 so Gradle can resolve the FFmpeg
  extension again. Version 1.8.0 is not yet published on Maven Central/Google Maven and
  broke `:app:checkDebugAarMetadata`.

2025-10-19
- feat(player/ffmpeg): Internal player bundles Media3 FFmpeg codecs, prefers the extension renderers,
  and biases track selection towards premium audio/video formats at the highest supported bitrate. VOD,
  live, and series playback now automatically choose the richest streams when panels offer multiple
  variants.

2025-10-18
- fix(telegram/build): Release compile restored by aligning Telegram indexer/service Kotlin types with ObjectBox IDs and returning concrete outcomes from the TDLib writer helper. Prevents Kotlin 2.0 Set/Result mismatches from breaking the pipeline.

2025-10-17
- feat(telegram/sync): Worker now reports per-run stats (new films/series/episodes) and exposes a global `SchedulingGateway.telegramSyncState`. Home chrome shows a persistent "Telegram Sync" banner with progress and completion details until results are acknowledged.
- feat(settings/telegram): Sync toasts surface the real counts from WorkManager output and stay silent when no chat was processed. Added a fallback button in the login dialog to switch from QR to code-based authentication without leaving the flow.
- fix(ui/library): Restored the Library header bottom buttons (Live/VOD/Serien) for phone users by re-enabling the bottom chrome in `HomeChromeScaffold`.
- fix(telegram/playback): Increased TDLib polling windows in `TelegramTdlibDataSource`/`TelegramRoutingDataSource` so large downloads no longer abort with IO errors before the local path appears.
- chore(telegram/indexer): `TelegramSeriesIndexer.rebuildWithStats` returns detailed counts for new series/episodes; the sync worker consumes it to drive UI messaging and cache refreshes.

2025-10-16
- refactor(tv/homechrome): Introduced HomeChromeOverlay host wiring chrome focus locals, "prefer settings first focus" toggle, and collapse callback, so HomeChromeScaffold can drop inline overlay plumbing.
- feat(ui/header): Expanded FishHeader controller/data to support accent badge text and provider chips via a shared overlay host.
- feat(ui/live): Added FishTelegramBadge + overlay merge logic for live tiles, showing Telegram origin on Start/Library rows and keeping play vs. detail click handlers separated.
- refactor(focus/rows): Updated FocusRowEngine with suspend prefetch callbacks and chrome row focus setter integration; Start, Live detail, and library rows migrated.
- fix(forms): Normalized FishForm button row params (primaryEnabled/isBusy) so CreateProfile/Playlist screens compile on Compose 1.9.

2025-10-14
- fix(player/mini): Restored the TV mini-player overlay via MiniPlayerHost/MiniPlayerState, reusing PlaybackSession without
  resetting media items. The overlay now shows title/subtitle/progress, requests focus on MENU, and resumes the full player via
  a shared navigator hook.
- build(objectbox): Include `objectbox-kotlin` and import the Kotlin extensions so TelegramSeriesIndexer (query/put) compiles
  in release builds.
- fix(telegram/series-indexer): Rebuild the aggregated Telegram series catalog from ObjectBox messages. Episodes now map each
  SxxEyy caption reliably, persist tg:// identifiers, copy duration/container/mime/size/language metadata, and normalize
  posters/years so Library’s “Telegram Serien” row finally lists every season and episode instead of just the newest message.
- fix(telegram/meta-mapper): Share Telegram media helpers for posters/containerExt between repository and indexer, ensuring
  thumbnails resolve immediately and metadata stays consistent for playback.
- fix(telegram/auth): Phone-login requests now enable Telegram’s SMS retriever path so entering the code directly in FishIT
  matches the official client’s variant A. QR authentication remains available as the secondary option.

2025-10-13
- fix(telegram/paging): Use TDLib-compliant history pagination (`fromMessageId=oldestId` with `offset=-1`) to fetch older pages. Resolves 400 "Invalid value of parameter from_message_id specified" and ensures all files are discovered, even when many lie on the same page.
- fix(telegram/posters): Proactively resolve and download thumbnails on first load when missing (`thumbFileId` → `GetFile`/`DownloadFile`), then persist `thumbLocalPath`. Tiles now show posters immediately (e.g., Handmaid’s Tale) without waiting for later updates.
- polish(telegram/playback): Keep clear IOException message when Telegram isn’t authenticated or the file isn’t downloaded yet; routing remains as fallback. Improves diagnosability of “unspecified IO” errors in player logs.

2025-10-12
- feat(telegram/telesync): Add dedicated Logcat tag `telesync` that dumps the raw TDLib response object for chat history backfills. When selecting a Telegram chat in Settings and pressing “Sync series/films”, the service logs the full `GetChatHistory` body and each `Message` entry for that chat. Output is a JSON‑ish reflection dump (class names + fields), chunked for Logcat.
- feat(telegram/sync/series): Make series sync unbounded. TelegramSyncWorker now requests full history for series chats, and the service paginates `GetChatHistory` until exhaustion (no cap). VOD sync remains single‑page by default. New `fetchAll` flag in IPC.
  - fix(telegram/paging): Robust history paging. Subsequent pages now use `fromMessageId = oldestId - 1` with `offset=0`, plus a duplicate‑page guard. Prevents cases where only the last visible message was indexed (e.g., Handmaid's Tale).
  - feat(telegram/series-poster): Series poster now uses the chat photo (largest size) as canonical poster. We download the chat photo via TDLib during indexing and put it first in `ObxSeries.imagesJson`.
  - feat(telegram/regex): Heuristics now also recognize German patterns like “Staffel 6 Folge 10”, in addition to S06E10 / 6x10 / S6 E10.
  - fix(telegram/playback-gate): Improve routing DataSource error when Telegram is not authenticated and no local file is available — clearer IOException (“auth/download”).
- fix(telegram/sync/await): Add "pull done" IPC reply so `TelegramSyncWorker` can await per‑chat completion before running the series aggregator. Prevents indexer from running too early.
- chore(telegram/logs): Add concise logs: Service logs per‑chat backfill start/end (pages, processed), per‑message OBX upserts; Indexer logs per‑series upserts and final totals (series/episodes). Tag: `TdSvc` and `TgIndex`.
- feat(telegram/series): Aggregate Telegram messages into OBX `ObxSeries` + `ObxEpisode` using SxxEyy heuristics. Episodes carry `tgChatId/tgMessageId/tgFileId` for direct tg:// playback. Library (Series) shows a new row "Telegram Serien" with series posters from downloaded thumbnails.
- chore(start/telegram): Remove per-chat Telegram rows in Start’s Series section. Series are shown only via the single aggregated "Telegram Serien" row under Library.
 - feat(telegram/meta): Enrich `ObxEpisode` with `mimeType`, `width`, `height`, `sizeBytes`, `supportsStreaming`, `language`. Add `fileName` to `ObxTelegramMessage`. Maintain `ObxIndexLang(kind="series")` for Telegram series based on episode languages.

2025-10-10
- fix(tdlib/auth): Queue phone/code/password until TDLib explicitly requests them (WAIT_FOR_NUMBER/CODE/PASSWORD); resend TdlibParameters + DB key on 400 "Initialization parameters are needed"; prefer QR on 406 UPDATE_APP_TO_LOGIN. Prevents race causing 400 during phone login.
- fix(settings/telegram): Migrate Telegram section to FocusKit/FishForm. Text inputs no longer auto-focus or open IME on TV; API ID/HASH edits commit on confirm (no live DataStore writes while typing). Cache limit uses DPAD-friendly slider. Resolves UI hangs during typing and focus issues.
- polish(settings/telegram/focus): Convert action buttons to FocusKit.TvButton/TvTextButton and group rows with focusGroup for visible TV focus halos and predictable DPAD.
- polish(settings/chat-picker): Make Telegram Chat Picker FocusKit-compliant: group focus scopes, use TvButton/TvTextButton, tvClickable list rows, and FishFormTextField for search (prevents IME auto-pop on TV).
- feat(tdlib/auto-start): Persist auth status across app restarts by auto-starting the TDLib service on app launch when Telegram is enabled and keys are present; service also reads SettingsStore keys if BuildConfig is empty when first used.
- fix(telegram/repo): Don’t filter out items with supportsStreaming=false. Treat video MIME/container (mp4/mkv/webm/mov/avi/ts) as playable via progressive download; broaden MIME mapping and add thumbnail download/store for posters.
- chore(dev/sync): Add scripts to mirror repo to ext4 for builds: `scripts/sync-ext4.sh` (one‑shot rsync) and `scripts/watch-sync-ext4.sh` (inotify watch). Excludes build/IDE artifacts; keeps repo in `$HOME/dev/FishITplayer` by default.
- chore(repo/wsl): Purged repo-local `.wsl-*` toolchains and caches (.wsl-android-sdk, .wsl-gradle, .wsl-java-17, etc.). WSL builds use user-home bootstrap; project tree stays clean.
- chore(repo/wsl): Ignore `.wsl-home/` and remove tracked `.wsl-home/.objectbox-build.properties`. WSL bootstrap/tooling stays in user home, not in the project tree.
- fix(player/controls): Auto-collapse overlay controls after inactivity
  - Phone/Tablet: hide after 5s without interaction.
  - TV: hide after 10s without interaction; DPAD activity within the overlay resets the timer.
  - Keeps quick-actions popup (Live) persistent until user toggles it off; modal sheets (CC/Aspect) block auto-hide.
 - feat(start/preview): Added StartScreen Compose previews with hoisted UiState and a state switcher (Loading/Empty/Error/Loaded). Rows render static lists (lazy + simulated paging) using our fish placeholder. All IO/LaunchedEffect paths are avoided in preview.

2025-10-09
- feat(player/seek): Improved seeking and scrubbing on Media3 1.8.0
  - Builder: set 60s seek increments (forward/back) for controller buttons.
  - DPAD burst (VOD/Series): 60s → 120s → 360s per tap within ~600 ms.
  - Long-press: keeps accelerated repeat seeking with smooth ramp-up.
  - SeekParameters: HLS/Live use CLOSEST_SYNC; MP4 uses EXACT.
  - Controls UX: no auto-hide; Back closes controls first (playback stays).
  - player/focus: Controls and quick-actions wrapped in FocusKit.focusGroup(); use FocusKit.TvIconButton re-exports instead of direct TvIconButton.
  - TV Mini-Player: Elevated to HomeChrome level as a global overlay. On TV, the PiP button shows the mini; phone/tablet still use system PiP.
  - Mini focus: MENU key focuses the mini when visible; during Chrome Expanded state the mini remains visible but is not focusable.
  - Player session: ExoPlayer is shared via PlaybackSession; InternalPlayerScreen does not release the player when the mini is visible on TV.
- build/compose: Remove explicit `composeOptions.kotlinCompilerExtensionVersion` pin. With Kotlin Compose Gradle plugin and Compose UI 1.9.3, the compiler is managed by the plugin; avoids mismatched 1.8.x compiler.
- fix(deps): `androidx.compose.material:material-icons-extended` isn’t published at 1.9.x. Pin it to 1.7.8 while keeping UI at 1.9.3; this artifact only ships vector assets and remains compatible.
- fix(okhttp): Drop `ZstdInterceptor` import/usage. The class is not required for core OkHttp 5.2.0 usage and caused an unresolved reference. We keep OkHttp 5.2.0 and default gzip handling.
- build(kotlin): Migrate deprecated `kotlinOptions { jvmTarget = "17" }` to the Kotlin `compilerOptions` DSL in `app` and `libtd`.
 - fix(home/live): Show the Live row even when it has no items so the leading “+” add‑tile is visible for first‑time favorites. Implemented a leading‑only path in `FocusRowEngine.MediaRowCore` so `ReorderableLiveRow` renders the add tile on an empty dataset.
- fix(tv/rows/dpad): Ensure left-most tile scrolls into view when navigating with DPAD LEFT. We now skip the “no-center on first tile” optimization only for the programmatic initial focus, not for user navigation to index 0.
 - chore(tv/rows): Disable row auto-initial-focus globally in TV mode. Rows no longer auto-request focus for the first tile; focus starts wherever the screen decides (e.g., chrome/search) and moves into rows only on user DPAD.

2025-10-08
- fix(tv/chrome/focus): Stop clearing focus before requesting header targets in `HomeChromeOverlay`; DPAD highlight stays visible immediately after expand (no 80 ms gap).
- fix(tv/chrome/focus-init): Retry header focus requests each frame until attached; logs `chromeFocusInit` attempts for diagnostics.
- polish(tv/chrome/ui): Header buttons wrap `FocusKit.tvFocusFrame` over a larger 52 dp hit area so the FocusKit glow appears immediately (no fallback green circle).
- chore(deps): Bump Compose UI to 1.9.3, Media3 stack to 1.8.0 (shared variable), and OkHttp to 5.2.0 (+ zstd module via `ZstdInterceptor`).
- fix(profile/ui): Restore `Arrangement.spacedBy` on the Profile manager column (accidental typo broke compilation on Compose 1.7).
- fix(tv/chrome): Make DPAD traversal in HomeChrome linear. Removed manual left/right focusNeighbors on header/bottom buttons (no wrap-around). Keep only UP/DOWN bridging between panels (header ↔ bottom). Result: left→right order is linear (Logo → Suche → Profile → Einstellungen; Live → VOD → Serien) and edges stop instead of cycling.
  - impl: Simplified focusNeighbors in `FishITHeader.kt` and `FishITBottomPanel.kt` to only set `down`/`up` respectively; rely on `focusGroup()` natural order for horizontal traversal.
  - follow-up: Bottom panel still skipped VOD on some devices. Added explicit linear left/right neighbors (Live→VOD→Serien) without wrap-around, keeping only UP bridge to header. File: `FishITBottomPanel.kt`.
- fix(compose/focus): Wrap fallback FocusRequester instances in `remember { ... }` inside `FishITHeader.kt` and `FishITBottomPanel.kt` to satisfy Compose 1.7 `@RememberInComposition` enforcement and avoid recomposition churn/warnings.
- fix(tv/buttons): Make `AppIconButton` explicitly focusable to stabilize DPAD focus candidates for header/bottom chrome icons. Prevents skipping middle icon (VOD) on some devices/DPAD heuristics.
- refactor(tv/chrome): Replace header/bottom chrome buttons with `FocusKit.tvClickable` boxes (no `AppIconButton`/`IconButton`). Removes legacy logic, guarantees focusable + halo/scale via FocusKit, and uses explicit neighbor mapping for deterministic DPAD traversal.
 - fix(tv/chrome/dpad): Remove global DPAD interception in `HomeChromeScaffold`. Focus navigation now relies on `focusGroup` + `focusNeighbors` only; prevents duplicate `moveFocus(...)` calls and erratic jumps/closures when moving between header/bottom/content.
- fix(tv/chrome/focus-trap): While HomeChrome is Expanded, content area disables focus (`focusProperties { canFocus = false }`) so DPAD stays within header/bottom until the user clicks or presses BACK. Prevents accidental collapse when moving Down from header.
 - ux(tv/chrome): Initial focus in header now prefers Search (when present) rather than Settings. This makes the global search immediately reachable when HomeChrome expands (including auto-expand on empty Start).
- fix(tv/focuskit/overlay): Add `FocusKit.LocalForceTvFocus` and scope it around HomeChrome overlays so `tvClickable` always runs the TV focusable path there. Ensures focus halo/scale render immediately on DPAD focus without requiring a click.
 - refactor(tv/homechrome): Introduce `HomeChromeOverlay` with a single top panel containing Logo, Search, Profile, Settings, and Live/VOD/Series. FocusKit tvClickable + explicit neighbors ensure deterministic DPAD; initial focus is Search. `HomeChromeScaffold` delegates to the overlay and no longer accepts a `bottomBar` slot. Start/Library/Settings/Profile/Detail screens updated to `showBottomBar=false` and pass `selectedBottom` for coloring.
- fix(focus/start/library): Restore Compose 1.7 compatibility by annotating FocusKit modifier facades, replacing `drawOutline` with a local outline renderer, and relocating Start/Library header composables inside LazyColumn items. Resolves `compileDebugKotlin` failures introduced after the FocusKit facade merge.
- refactor(home/chrome): HomeChrome header/bottom panels now use FocusKit focusGroup/DPAD helpers, DPAD routing sits on `FocusKit.onDpadAdjust*`, and chrome stays open while navigating; DPAD order is now deterministic (Fish → Search → Profile → Settings, Live → VOD → Serien) and all seven buttons stay reachable, collapsing only on BACK.
- feat(telegram/player): TDLib‑Streaming im App‑Prozess liest API‑ID/HASH nun zur Laufzeit aus den Settings, wenn BuildConfig leer ist. Dadurch funktionieren `tg://`‑On‑Demand‑Streams auch ohne Build‑Zeit‑Keys; weiterhin Fallback auf lokale Dateien, wenn keine Auth vorliegt.
- fix(start,library): Balance unmatched braces in `StartScreen.kt` and `LibraryScreen.kt` (add missing closing brace at file end). Resolves Kotlin parser errors "Expecting '}'" during kapt stubs.
- fix(settings): Replace legacy `ui.skin` wrappers with `FocusKit.run { tvClickable(...) }` in `SettingsScreen.kt`; keep phone OutlinedTextFields and TV edit dialogs. Defers full FishForm migration for Settings to a later pass.
- refactor(ui/header): Library rows (search, curated, providers, genres, years, Telegram) now emit FishHeaderData beacons and rely exclusively on the floating overlay; removed legacy inline Text headers and the unused `SeriesNewChip` badge.
- chore(ui/forms): TvSwitchRow/TvSliderRow/TvSelectRow route DPAD LEFT/RIGHT via `FocusKit.onDpadAdjustLeftRight`, eliminating local `onPreviewKeyEvent` handlers.
- feat(ui/forms): Added FishForm components (`FishFormSection/Switch/Select/Slider/TextField/ButtonRow`) in `ui/layout`; existing `Tv*` forms now delegate to them and CreateProfileSheet/PlaylistSetup/Settings (TV mode) use the new module.
- refactor(ui/tv): StartScreen now renders all VOD/Series/Live sections via `FishRow`/`FishRowPaged` + Fish tiles, eliminating the bespoke `SeriesRow`/`VodRow`/`LiveRow` composables.
- refactor(ui/library): Library screen is fully on FishRow/FishMediaTiles for Live/VOD/Series (including search + expandable groups); Telegram rows use FishRow as well.
- refactor(focus): Row engine logic moved into `ui/focus/FocusRowEngine.kt`; legacy `ui/components/rows/RowCore.kt` is gone and FocusKit is the single entry point.
- refactor(ui/components): Removed the unused `ResumeCarousel`/`ResumeRow`/`MediaCard` composables now superseded by FishTile rows; cleaned up imports and badges accordingly.
- docs(layout): Updated Fish layout and playback launcher docs to drop references to the removed Resume carousel and card helpers.
- feat(ui/header): Introduced `FishHeaderHost` + floating beacon overlay (Text/Chip) driven via `header` parameters on `FishRow`/`FishRowPaged`. Start screen rows now use the overlay instead of inline headers.
- refactor(ui/live): Favorite Live reorder row now rides on FishRow + FocusRowEngine item modifiers, and LiveAddTile scales via Fish tokens.

2025-10-07
- fix(ui/home): Dropped the deprecated Compose pointer `consume` import so Home rows compile against 1.7+ pointer APIs.
- refactor(ui/detail): Series detail seasons & episode entries now rely solely on FocusKit (tvFocusableItem/tvFocusFrame/tvClickable) and AccentCard participates in FocusKit focus scaffolding.
- refactor(ui/start): Start screen now renders Series/VOD/Live (and Telegram) exclusively via FishRow/FishTile, removing CardKit columns + BoxWithConstraints and aligning layout with Library.
- fix(ui/home): Updated Fish rows/tiles to Compose 1.7 APIs (KeyEvent accessors, pointer consumePositionChange, fillMaxSize overlays) so Kotlin compile passes.
- fix(ui/series): Wire Series Fish tiles with assign callbacks and reuse FishActions helpers via scoped receivers to keep kid-assign focus consistent with VOD.
- fix(telegram/index): Guard TDLib content reflections against null payloads to avoid Any?/Any mismatches during ObjectBox indexing.
- chore(build): Silenced Kotlin warnings by migrating to new pointer consumption, opting into FlowPreview flows, replacing deprecated TV feature checks, tightening rememberSaveable usage, and cleaning always-true guards in VOD detail.

2025-10-03
- fix(ui/start): StartScreen composable braces fixed (LaunchedEffect block closed correctly) and `ChannelPickTile` added inline. Resolves "@Composable invocations can only happen from the context of a @Composable function" and top-level declaration errors during compile.
- feat(ui/start/assign): Added Assign Mode on Start. Toggle selection across Series/VOD (and Live) rows; pick profiles via KidSelectSheet and bulk-allow with ObjectBox batch ops. Rows reuse existing assign buttons to toggle selection during Assign Mode.
- feat(details/vod): Reintroduced kid whitelist actions in VOD detail. MediaActionBar now shows “Für Kinder freigeben” and “Freigabe entfernen” (gated by permissions), wired to KidSelectSheet with bulk allow/revoke.
- fix(ui/gate,tv): Profile selection and PIN numpad now show proper TV focus. Profile tiles moved onto TvFocusRow with `tvFocusableItem` and `focusScaleOnTv`; `tvClickable` wrappers use neutral scaling to avoid double animations. Numpad keys use the same focus skin and log focus tags. Focus persists per row state key and brings items into view.
- fix(ui/series-detail/tv): Season filter chips now use TvFocusRow + tvFocusableItem and focusScaleOnTv. They show the same TV focus glow/scale as buttons and are brought safely into view on focus; per-item bring-into-view is disabled to avoid jitter. Added focus logs (focus:widget Chip season-<n>). Updated both code paths in SeriesDetailScreen.
- refactor(details/vod): Rebuilt VOD detail screen on a stable scaffold (HomeChromeScaffold → Box background → Card + LazyColumn sections). OBX-first load with on-demand Xtream enrichment; simplified Facts/Plot sections; safe Play/Resume actions; removed brittle overlays causing brace/parse issues. This restores full metadata rendering with a single scroll container.
- feat(details/mask): Introduced unified DetailPage + DetailBackdrop + DetailSections modules. They enforce a single, shared layout (full-screen hero + gradients + AccentCard + DetailHeader + sections). VOD now uses this mask; Series/Live will migrate next for 1:1 parity.
- fix(details/vod): Build failure “Expecting '}'” in `VodDetailScreen.kt` fixed by removing an extra closing brace at the end of the composable; file now parses and kapt/compile proceed.
- fix(details/back): Replace recursive BackHandler usage on VOD/Series detail screens with safe dispatcher callbacks so BACK/ESC exits without crashing; scoped `fmt` helpers locally to resolve Compose visibility errors.
- fix(details/vod): VOD detail now uses focusable cards (plot + info) that expand/collapse on DPAD, surfaces the complete Xtream metadata (Bewertung, Release, Laufzeit, Format, MPAA/Age, Provider/Kategorie, Genres/Länder, Cast, Audio/Video/Bitrate, IMDb/TMDb Links), keeps kid actions/progress inline, ensures hero backdrops differ vom Poster, und loggt die gerenderten Abschnitte via GlobalDebug.

2025-10-04
- fix(ui/start): Startscreen rows no longer overlap at the top. Enforced per-section minimum height so Serien/Filme/Live occupy distinct vertical slots in all orientations.
- ux(start/assign): Removed the non-functional "Zuweisen" button from Start. Added a per-tile, global selection badge (+/✓) to mark items directly; selected tiles get a visible frame. A floating plus button appears when at least one item is marked and opens the profile selection to assign contents.
- fix(tv/forms): Profile creation uses TV Form rows (TvTextFieldRow/TvSwitchRow/TvButtonRow). DPAD focus works; OK/Erstellen triggers save reliably.
- fix(kids/whitelist): After assigning content to profiles (bulk from Start), Start now reloads filtered lists immediately (and also on profile switches, as before) so items become visible without app restart.

2025-10-02
- feat(telegram/service): Expose TDLib chat IPC (`CMD_LIST_CHATS`, `CMD_RESOLVE_CHAT_TITLES`, `CMD_PULL_CHAT_HISTORY`) so UI/Worker reuse the authenticated service client instead of spawning reflection clients.
- fix(telegram/settings): Chat picker binds `TelegramServiceClient`, streams auth state, loads main/archive chats via the service, and resolves stored chat IDs through the same IPC (no more "Bitte zuerst verbinden" after login).
- chore(telegram/sync): Rewire `TelegramSyncWorker` to start the service with stored API keys and trigger `pullChatHistory` per selected chat (ObjectBox indexing stays inside the service).
- chore(telegram/sched): Added `SchedulingGateway.onTelegramSyncCompleted()` so post-sync tasks (cache cleanup, OBX key backfill, optional full refresh) run automatically; Settings now pass `refreshHome=true` when a sync is triggered.
- feat(telegram/ui): Introduced `TelegramRow`/`TelegramTileCard` (blue “T” badge) and wired Start + Library to render per-chat Telegram rows with the central row engine; row state keys integrate with `rememberRouteListState` for focus persistence.
- feat(telegram/cache): Service now consumes `loadChats` + chat updates to keep a local chat cache, resolves list ordering via `chatPosition.order`, and falls back to `getChats` only when the cache is cold.
- feat(telegram/auth): Phone number submits use `PhoneNumberAuthenticationSettings` with optional authentication tokens and `isCurrentPhoneNumber`, enabling same-device confirmation when Telegram is installed.
- ux(telegram/login): Login dialog detects the Telegram app, adds a toggle for “Code auf diesem Gerät bestätigen”, and auto-opens the deep link when QR login is requested, avoiding the second-device hop.

2025-10-01
- feat(telegram/settings): Show chat names for selected Film/Series sync sources (resolves titles via TDLib when authenticated).
- feat(telegram/sync): Implement TelegramSyncWorker backfill. Fetches recent messages from selected chats (VOD/Series) and indexes minimal metadata to ObjectBox (ObxTelegramMessage), enabling tg:// playback and local-path updates.
- feat(telegram/ui): Add Telegram rows on Library VOD/Series tabs (one row per selected chat, tiles tagged with blue "T"). Start screen global search now includes Telegram results as an extra row.
- feat(telegram/playback): Tune ExoPlayer LoadControl for Telegram (tg://) for low RAM buffers and rely on TDLib on-disk caching during playback.
  - TV (v7a): small 16 KiB allocator segments, ~2–6 MiB target buffer; aggressive allocator.trim() on pause/idle/end; cancel TDLib download on player close to free IO early.
- feat(telegram/metadata): Expanded SxxExx parser (ranges S01E01-03, 1x02-05, language tags [DE]/[EN]/…). Extract and persist additional metadata via TDLib: `durationSecs`, `mimeType`, `sizeBytes`, `width`/`height`, `language`. MediaItems carry `durationSecs`, `plot` and inferred `containerExt`.

2025-09-30
- fix(live/detail): Kotlin parse error from stray brace in `LiveDetailScreen` — moved EPG/Kid dialogs inside composable and balanced braces.
- chore(start,library): Migrate remaining direct PlayerChooser calls to PlaybackLauncher (flag `PLAYBACK_LAUNCHER_V1`); internal playback opens via nav in `onOpenInternal`.
- feat(details): Wire onOpenDetails for VOD “Ähnliche Inhalte” and Live “Mehr aus Kategorie” (new lambdas `openVod`/`openLive`, wired in `MainActivity`).
- fix(compose): Build fixes — opt-in FlowRow in `DetailHeader`, use `fillMaxSize` in `HeroScrim`, import `KeyboardOptions` from foundation.text, pass named `onRetry` to `ErrorState`, remove stale `MediaItem.subtitle`.
 - fix(theme): Re-apply global dark theme via `AppTheme` using a single dark color scheme (no dynamic light variants).
 - fix(tv/chrome): DPAD LEFT expands HomeChrome when the focused row is at the very left or when no content is focused/available; also preserved row-level edge-left expand behavior.

2025-09-28
- fix(tv/rows): Consume DPAD on KeyDown in RowCore (list+paged) to prevent double traversal that skipped one tile per press.
- fix(tv/start): Ensure first tile is focusable and receives the initial FocusRequester so visual focus (scale/halo) is visible immediately at startup.
- fix(tv/rows): Remove duplicate declaration of currentFocusIdx and add it to paged rows to restore focus index tracking and edge-left chrome behavior.
- fix(tv/chrome): Default Home chrome to Collapsed on TV so header/buttons don’t steal focus on start or after returning from details; rows re-collapse chrome on focus updates.
- fix(tv/rows): Focus visuals drawn by tvFocusFrame scale horizontally only (scaleX), keeping vertical size stable to avoid jumpy vertical movement when switching rows on Library/VOD.
- fix(icon): Restore adaptive launcher icon using fish assets. Foreground uses `drawable/fisch_header.png` centered; background uses `drawable/fisch_bg.png` centered. Applies to phone and TV (no stretch, proper masking).
- chore(icon): Apply standard safe insets for adaptive foreground (18dp on all sides) via `ic_launcher_foreground_inset.xml`, optimized for common device masks (round/squircle) to avoid cropping.
- fix(tv/home): Start series/VOD/Live rows now register focus state keys so the first tile auto-focuses again and DPAD LEFT only expands Home chrome when truly at the edge.
- fix(tv/rows): MediaRowCore re-queues minimal scrolls and persists focus after LazyRow momentum settles, preventing skipped tiles and stale focus indices during DPAD navigation.
- fix(tv/tiles): Ensure `tvClickable` can share a caller-supplied `FocusRequester` so the initial tile scales/halo-highlights immediately after startup instead of waiting for the first manual DPAD move.
- fix(tv/rows): Track the currently focused index alongside pending writes so DPAD LEFT no longer expands HomeChrome while the cursor sits mid-row (e.g. after returning from details).
- fix(tv/chrome): Remove DPAD LEFT long-press to toggle HomeChrome. Long-press LEFT now has no global effect; Menu/Burger remains the only toggle. Start rows handle LEFT-at-edge by expanding chrome explicitly.
- chore(rows): Temporarily disable artwork-first reordering. Lists and paging sources no longer push tiles without images to the right; incoming order is preserved.
- fix(tv/home): deterministic initial focus on Start — only the topmost Series row is allowed to request the initial focus on TV; other rows (VOD/Live) suppress their first-focus request on Start. Adds `RowConfig.initialFocusEligible` and wires StartScreen to set VOD/Live=false, Series=true.
- feat(debug/focus): GlobalDebug now logs the initially focused tile at screen start (no interaction required). Row engines announce the expected first focused tile right after requesting initial focus; Home chrome logs header/bottom focus as well.
- fix(tv/rows): Prevent over-scrolling on DPAD focus moves. `centerItemSafely` no longer re-centers items that are already fully visible; it performs a minimal scroll only when the focused item is clipped. Avoids jumping several tiles so the focused tile stays on screen.
- fix(tv/favorites): Reorderable favorites row intercepts DPAD LEFT/RIGHT only when selection mode is active (after long-press). Without selection, LEFT/RIGHT now navigate focus normally, preventing the impression of “LEFT moved to the right tile”.
- fix(navigation): add `navigateTopLevel` extension and use `popUpToStartDestination(saveState=true)` to preserve state for top-level route switches.
- fix(tv/compat): add `ui/compat/FocusCompat.focusGroup()` shim to satisfy `focusGroup()` usages across rows and header.
- feat(tv/rows): add `ui/tv/TvRowScroll.centerItemSafely()` and wire it where referenced by `RowCore`/`TvFocusRow`.
- feat(ui/debug): add `ui/debug/safePainter()` to avoid drawable crashes and remove Icon overload ambiguity.
- feat(adults): add `core/util/Adults.kt` with `isAdultCategory`, `isAdultCategoryLabel`, and `isAdultProvider` helpers; align Library/Repository filters.
- feat(xtream): add `core/xtream/XtreamImportCoordinator` with `seederInFlight`, `runSeeding`, `enqueueWork`, and `waitUntilIdle()`; integrate with `XtreamSeeder` and `XtreamDeltaImportWorker`.
- fix(compose): import `semantics.role` in `TvModifiers.kt`; add missing `onFocusEvent` import in `HomeChromeScaffold.kt`.
- fix(compose scope): add `ui/skin/PackageScope.run { }` as a `@Composable` scope to enable `Modifier.tvClickable(...)` inside modifier chains.
- fix(compose scope): resolve `tvClickable`/`focusScaleOnTv`/`tvFocusableItem` lookups by delegating via alias imports inside `SkinScope`.
- fix(debug/log): add `GlobalDebug.logObxKey(kind, id, change: Map<...>)` overload and adapt worker calls.

2025-09-27
- fix(manifest/icon): set application icon to `@mipmap/ic_launcher` and add `android:roundIcon` (`@mipmap/ic_launcher_round`) instead of the missing `@drawable/fisch_bg`. Launcher already uses adaptive mipmaps; this aligns the manifest with actual assets.
- docs(roadmap): Priorität‑1 Tasks für TV Fokus/DPAD vereinheitlicht: alle horizontalen Container → TvFocusRow (inkl. Chips/Carousels), alle interaktiven Elemente → tvClickable/tvFocusableItem (No‑Op auf Phone), zentrale Scroll+Fokus‑Registry (ScrollStateRegistry), einheitliche Auto‑Collapse/Expand‑Trigger im HomeChromeScaffold, kein onPreviewKeyEvent außer echten Sonderfällen, Audit‑Skript erzwingt Regeln.

- feat(ui/state): finalisiere Fokus‑Gedächtnis. `ScrollStateRegistry` speichert jetzt `RowFocus(index)` pro Key inkl. `readRowFocus`/`writeRowFocus` und `rememberRowFocus(key)`. List/Grid‑Remember‑Funktionen nach `ui/state/RememberHelpers.kt` extrahiert; beide lesen/schreiben zentrale Registry.

- feat(ui/skin): `tvClickable` macht auf TV Elemente focusable + semantics(Role.Button), zeichnet Halo/Scale und bringt sie bei Fokus in Sicht; auf Phone/Tablet bleibt es ein normales clickable ohne Effekte. Neu: `tvFocusableItem(stateKey, index, ...)` markiert Items als fokusierbar, schreibt den Index in die zentrale Registry und bringt sie optional in Sicht.

- feat(ui/tv): neue vereinfachte `TvFocusRow(stateKey, itemCount, ...)` die `rememberRouteListState` + `rememberRowFocus` nutzt und pro Item `tvFocusableItem(...)` setzt. Migration begonnen: Provider‑Chips im Start‑Picker und Kategorie‑Chips im Player‑Sheet auf TvFocusRow + tvClickable/tvFocusableItem umgestellt.

- refactor(tv/migration): weitere Leisten auf `TvFocusRow(stateKey, …)` migriert: Resume‑Carousels (VOD/Series), Start‑Home Resume‑Row, SeriesDetail Season‑Strip. Interaktive Chips/Labels nutzen `tvClickable` (No‑Op auf Phone).

- refactor(settings/profile): Chip‑Leisten in Settings (Seeding‑Regionen) und Profile (Typ‑Auswahl, Tabs, Whitelist‑Kategorie‑Expander) mit `tvClickable` versehen; DPAD‑Fokus/Skins TV‑konform. Titel/Plot‑Clickables in VOD‑Details auf `tvClickable` umgestellt. Falls Leisten horizontal werden, können sie mit `TvFocusRow(stateKey, …)` eingehängt werden.
  - Fix: Vermeide leere `onClick={}` auf `FilterChip`/`AssistChip` bei zusätzlichem `tvClickable` am Modifier. Die Chip‑`onClick` spiegelt jetzt die gleiche Aktion wie `tvClickable`, um Semantik‑Konflikte/Ereignis‑Konsum zu verhindern.

- feat(tv/chrome): vereinheitlichte Auto‑Collapse/Expand‑Trigger im `HomeChromeScaffold`. Collapse sobald Fokus im Content (Rows melden `focusedRowKey` via LocalChromeRowFocusSetter) oder bei vertikalem Scroll. Expand beim DPAD‑UP auf dem ersten Item der obersten Row oder wenn der Header Fokus erhält. Inhaltspadding ist animiert mit dem Chrome‑State.

- chore(tv/dpad): repo‑weit manuelle DPAD‑Abgriffe entfernt, wo keine Sonderfälle. `RowCore` und `RowCorePaged` geben UP/DOWN nicht mehr per `onPreviewKeyEvent` vor; Standard‑Traversal übernimmt. In `HomeRows`: DPAD‑LEFT‑Long‑Press pro Tile entfernt (global in Chrome), reine Debug‑KeyUp‑Logs entfernt. Reorder‑Pfad behält gerichteten LEFT/RIGHT‑Abgriff in `LiveTileCard` bei (nur aktiv, wenn Reorder‑Handler übergeben).

- tooling(tv/audit): `tools/audit_tv_focus.sh` erweitert. Scannt horizontale Container (roh‑LazyRow etc.), listet Roh‑`clickable(` (tvClickable bevorzugen), und prüft Screens auf `onPreviewKeyEvent`/DPAD‑Nutzung. CI‑Modus via `tools/audit_tv_focus.sh ci` erzeugt einen Report (`tools/audit_tv_focus_report.txt`) und schlägt bei Findings fehl.
- CI: Audit in `.github/workflows/ci.yml` integriert (Step „TV Focus/DPAD Audit“).

- refactor(tv/clickable): restliche Roh‑clickable in TV‑sichtbaren Zeilen umgestellt auf `tvClickable` (Player‑Listensheet Rows, Settings‑Edit‑Zeilen). Audit erweitert, um auch `clickable { ... }` (Trailing‑Lambda‑Form) zu erkennen.
- feat(tv/chrome): `RowCore`/`RowCorePaged` melden nun den Row‑Fokus via `LocalChromeRowFocusSetter` (per `config.stateKey`), sodass der Header sauber einklappt, auch wenn die Row nicht `TvFocusRow` nutzt.

- polish(tv/focus): alle TV‑sichtbaren Material‑Buttons (Button/TextButton/IconButton) mit `focusScaleOnTv()` versehen (Player‑Overlays, Start‑Dialoge, Settings‑Bearbeiten/Actions, Profile‑Manager, TrailerBox, CollapsibleHeader, Resume‑Karten‑Action‑Icons). Einheitliche visuelle Hervorhebung auf Fokus.
  - audit: Erweiterung um Advisory‑Check für Buttons ohne `focusScaleOnTv` (informativ; CI schlägt nicht fehl). CI installiert `ripgrep`, um Audit stabil auszuführen.

2025-09-25
- fix(tv/focus-enter): guard custom enter focus with an explicit firstAttached flag in RowCore, RowCorePaged, and ReorderableLiveRow. Only enable `focusProperties { enter = { firstFocus } }` after the first item's FocusRequester is attached and visible. Prevents `IllegalStateException: FocusRequester is not initialized` on DPAD DOWN from header/home.
- chore(debug/tile-focus): add missing tile-focus logs for VOD tiles (VodTileCard) and add tree-path logging for Series tiles. Now all tiles log `focus:<type> id=<id> <title>` plus a `tree:` hint when focused.
- fix(build): resolve Kotlin error "This annotation is not repeatable" by merging duplicate `@file:OptIn` annotations in `app/src/main/java/com/chris/m3usuite/ui/components/rows/HomeRows.kt`.
- fix(tv/rows): remove manual item-count gating in row engine (MediaRowCore). Rely on LazyRow virtualization so adjacent DPAD traversal always has a composed neighbor; eliminates “blind” scrolling.
- fix(tv/live-tile): only intercept DPAD LEFT/RIGHT in LiveTileCard when reordering handlers are provided; otherwise let default focus traversal handle neighbors (prevents double-advance on KeyUp).
- feat(tv/focus-defaults): when a row gets focus on TV, the left-most tile is requested as the initial focus. As you navigate, the focused tile is auto-centered in the viewport (RowCore & TvFocusRow).
- fix(ui/state): replace direct rememberSaveable(LazyListState) usages with route-keyed saver (`rememberRouteListState`) to avoid IllegalArgumentException from SaveableStateRegistry.
- fix(tv/rows): auto bring-into-view on DPAD focus in core row engine (MediaRowCore & MediaRowCorePaged) so tiles highlight/scale on focus without requiring a click.
- fix(tv/focus): switch custom TV focus helpers to `onFocusEvent`, reorder focusable observers so DPAD navigation lights cards without clicking, and reroute TvFocusRow scroll handling to avoid compose layout crashes.
- feat(nav/state): add `navigateTopLevel(route)` extension that applies `popUpTo(start){ saveState=true }`, `launchSingleTop=true`, `restoreState=true`. Refactor top-level switches (header/logo/search) to use it.
- fix(start/search): persist global search dialog state and query with rememberSaveable; persist live picker query/provider via rememberSaveable.
- fix(inputs/save): make profile creation inputs and profile manager fields saveable (`CreateProfileSheet.name/isKid`, `ProfileManager.newKidName`, per-kid `name`). Persist Telegram chat picker `folder`/`search` and Xtream portal check `portal`/`info`. PIN dialog fields (`old/pin/pin2/error`) are saveable too.
- fix(tv/start): live picker provider chips now use TvFocusRow + saveable list state.
- tooling(tv/audit): add tools/audit_tv_focus.sh to scan horizontal containers, manual DPAD handlers, and clickable-without-focusable risks. Run it to locate TV rows for migration.
- feat(ui/tv): introduce TvFocusRow wrapper (compose.foundation LazyRow + TV focus) in app/src/main/java/com/chris/m3usuite/ui/tv/TvFocusRow.kt. Adds focusGroup() on TV, per-item focusable() and bring-into-view on focus.
- fix(tv/series): migrate SeriesDetailScreen season strip to TvFocusRow, preserving spacing/padding and saving a LazyListState keyed by seriesStreamId. Resolves DPAD skips (e.g., only seasons 1, 2, 9 reachable).
- fix(tv/player): migrate category chip row in the live list sheet to TvFocusRow so DPAD navigation and auto scroll work reliably.
- fix(tv/start): migrate StartScreen provider chip row in live picker to TvFocusRow with saved state; auto bring-into-view on focus.
- fix(tv/resume): migrate Resume VOD/Series carousels to TvFocusRow and make ResumeCard accept a modifier so items are focusable and scrolled into view on TV.
- polish(tv/home): add focusGroup() to ReorderableLiveRow container to scope DPAD focus within the row on TV.
- fix(tv/details): VodDetailScreen poster uses tvClickable; title/plot clicks are focusable for DPAD reachability.
- fix(tv/live-detail): make channel logo button tvClickable with Circle shape and halo; DPAD focus scales and is reachable.
- fix(tv/settings): section headers use tvClickable (role=Button) instead of raw clickable for consistent TV focus and halo.
- chore(tv/dpad): replace onPreviewKeyEvent left/right in LiveTileCard with FocusManager.moveFocus when not reordering; keeps natural DPAD behavior.
- feat(tv/chrome): add focusGroup() to FishITHeader and FishITBottomPanel containers on TV; header logo uses tvClickable. Bottom panel icon buttons remain TvIconButton‑based with halo/scale.
- polish(tv/bottom): bottom panel icons use Duotone when inactive and Primary for the selected tab (live/vod/series).
- fix(tv/rows): add focusGroup() to core row engine (RowCore/LazyRow) on TV and make tvClickable() focusable() so cards can be reached by DPAD and auto bring-into-view stays consistent.
- feat(ui/home): VOD tiles trigger a light on-demand detail import on focus when plot is missing, so Start rows show summaries sooner. Import is deduped and updates are propagated via OBX change signals.
- feat(ui/tv/chrome): TV-only chrome state in HomeChromeScaffold. Burger/Menu toggles Expanded mode (header+bottom slide in, focus-trap active, content blurred); Back/Menu collapses. Auto-collapse on content scroll. DPAD UP/DOWN jump between panels. Content padding animates to reclaim space. Non‑TV unchanged.
- feat(ui/chrome): add `showHeader` to `HomeChromeScaffold` so the top panel can be globally toggled like the bottom bar; content padding reclaims the space when hidden. Use same boolean as `showBottomBar` to collapse both together if desired.
- fix(ui/home): enforce 40/40/20 section weights on Start (Series/VOD/Live) by applying weights to the direct Column children; robust even with wrapped cards. Portrait keeps 1/1/1. Maintains inner card fill and row height overrides.
- fix(ui/state): add route-keyed in-memory scroll cache and wrap Start/Library content in SaveableStateHolder so vertical and horizontal list positions persist across deep navigation (details, settings, search, tab hopping). Cache resets on process restart as desired.
- fix(vod/details): fetch VOD details reliably across panels by trying multiple id field names (`vod_id|movie_id|id|stream_id`) for `get_<alias>_info`. Also allow UI-triggered detail imports (VOD/Series) regardless of the `M3U_WORKERS_ENABLED` gate so plots/posters load when opening detail screens.
 - Also accept panels that return VOD details under `info` instead of `movie_data`, and read plot from `plot|description|plot_outline|overview` to cover common skins.
- fix(nav/state): preserve scroll positions when switching between Start (library?q=...) and Library (browse) by enabling Navigation-Compose state saving (`restoreState=true`, `popUpTo(findStartDestination()) { saveState=true }`) and keeping `LazyListState` keyed per route/tab. Start/Library now resume exactly where you left off.
- ui/settings: collapse individual settings blocks into expandable cards; Xtream credential inputs now sit at the top and stay expanded by default while all other sections start collapsed for faster browsing.
- ui/chrome: header and bottom navigation buttons now brighten by ~40% on focus for clearer TV highlighting.
- fix(ui/tv): Header and bottom AppIconButtons share the TV interaction source, so focus halos appear as soon as focus lands (no click needed).
- chore(xtream/import): Central seeding coordinator defers queued delta jobs, blocks workers until seeding finishes, and exposes an "Import läuft…" chrome indicator so users see progress without losing UI control.
- fix(adults/gate): Filter every `For Adult`/`For Adults`/`adult_*` category across queries, search, start rows, and library when the toggle is off.
- player/tv: PiP requests on TV keep the FishIT app in the foreground (no jump to launcher) and toast the fallback; PiP/Subtitles/Resize overlays are now focusable via DPAD in both overlay rows.

2025-09-24
- ui/home: resize Start screen card heights to roughly 40/40/20 (Series/VOD/Live) so on-demand shelves keep prominence while Live TV stays visible without dominating.
- ui/library/vod: swap the 2025–2024 rail header for a neon CategoryChip to match curated rows and drop the plain text label.
- ui/profile: make the kid/guest permissions sheet scrollable so all toggles stay reachable on smaller layouts.
- fix(kid/whitelist): ensure kid/guest media queries keep pulling data until assigned whitelist items surface so allowed rows actually render.
- feat(ui/detail): use poster/backdrop as a 50% overlayed screen background, remove secondary image galleries, and render detail posters with full-fit scaling plus keyed caching so entire artwork stays visible across TV and mobile.
- fix(ui/vod-detail): reinstate the scroll container so plot text and metadata stay reachable, fetch Xtream details when the plot is missing, and surface a fallback badge when no summary exists.
- polish(ui/library/series): swap the plain “Neu” label for an animated Orbitron chip, drop the grouping toggle + provider header in Series, and restyle the “Neueste zuerst” switch with white typography.
- fix(ui/cards): stop vertical flicker by disabling auto bring-into-view on horizontal cards and keep rows stable while moving artless items to the back (also applied to ObjectBox paging sources).
- ui/assets: refresh Fish branding — replace drawable `fisch.png` with `fisch_bg.png`/`fisch_header.png`, simplify `tv_banner.xml`, and point the manifest launcher icon at the new background asset.
- ui/fx: make `FishBackground` and shimmer placeholders static (no spin), update header/logo assets, and remove `FishSpin` hooks across home chrome.
- ui/images: size-aware Coil requests now derive slot pixels via `onSizeChanged`, always enable RGB_565, add WxH-aware cache keys, and fall back to the new fish placeholders for posters/heroes.
- ui/home: remove the start-screen loading overlay, persist LazyRow positions with explicit `stateKey`s, save the search dialog state with `rememberSaveable`, and keep library navigation latched when closing search.
- ui/components/rows: `MediaRowCore` preloads up to the saved index + 20, rows accept optional `stateKey`s, and TV focus scale drops to 1.06/1.08 for steadier tiles (including reorderable rows).
- ui/screens: Library expands all provider/genre/year sections inline (Adults umbrella keeps the toggle) and wires `stateKey`s through; VOD/Series detail screens show full plots without toggles; HomeChromeScaffold keeps static chrome padding with the new background.

# 
# FishIT Player – Changelog

All notable changes to this project are documented here. Keep entries concise and tied to commits/PRs.

2025-09-23
- fix(ui/start): Search dialog now closes cleanly; closing it clears the `qs=show` flag so navigating back never reopens the sheet unexpectedly.
- fix(ui/library/vod): "For Adults" umbrella shows again when enabled (expanded state remembered); adult providers stay separate from regular buckets.
- perf/ui-state: Route-scoped scroll savers now persist via explicit keys so list/grid positions survive navigation like Netflix-style resumes.
- ui/tv: Shared focus halo via `tvClickable`/`focusScaleOnTv`; `AppIconButton` now wraps `TvIconButton` so header/bottom controls highlight immediately on focus.
- ui/chrome: FishIT header and bottom panel now render with dark gradients so top/bottom chrome no longer flashes white on light content.
- nav/settings: Header settings button wires through every screen (hidden where blocked) so jumping into settings works outside Start; Settings screen back button now pops the stack to avoid re-adding library routes.
- nav/back: Hardware/system back returns to the previous screen as expected after leaving settings by relying on `popBackStack()` instead of synthetic navigation.
- build(release): Enable R8 minify + resource shrinking; set `debuggable=false` for the release buildType and wire ProGuard with `proguard-android-optimize.txt` and `proguard-rules.pro`.
- proguard: Strip Android `Log` calls in release via `-assumenosideeffects`. Add keep rules for ObjectBox entities, and suppress warnings for Media3, OkHttp/Okio, and `kotlinx.coroutines.debug`.
- deps: Verified `kotlinx-coroutines-debug` is not included in release; ensure it remains debug-only if added in the future.
- packaging: Exclude redundant META-INF licenses/notices, Kotlin module metadata, and non-target JNI ABIs (x86/x86_64/mips/armeabi) to reduce package size and avoid duplicate resource merges.
- splits: Enable ABI splits for APKs — generates separate 32‑bit (`armeabi-v7a`) and 64‑bit (`arm64-v8a`) release APKs.
- images(coil3): Global ImageLoader caches tuned (memory ~25%, disk dynamic) and per-request NetworkHeaders wiring. OkHttp integration remains via module dependency; explicit factory injection deferred.
- cache(dyn): HTTP (OkHttp) cache size now dynamic by ABI/Low‑RAM/available space (32‑bit base 32 MiB, 64‑bit base 96 MiB; caps 64/128 MiB; min 1% free). Coil disk cache now dynamic too (32‑bit base 256 MiB, 64‑bit base 512 MiB; caps 384/768 MiB; min 2% free).
- images(coil3/rgb565): Use RGB_565 for small images (avatars, provider icons) to reduce RAM without affecting posters/hero. Implemented via `preferRgb565` flag in `AppAsyncImage` and targeted call sites.
- ui/images: Explicit ContentScale set where implicit before — ProviderIcons and StartScreen logos use `Fit` (no crop), avatars use `Crop` (fill circular). Performance-neutral but improves visual correctness and consistency.
- ui/home-rows: Throttle visible-items snapshot with `distinctUntilChanged + debounce(100ms)` for EPG/detail prefetch across Live/VOD/Series rows (paged + non-paged). Focus EPG fetch uses a 120ms cooldown to avoid churn. Preview videos remain OFF by default.
- media3/exo: Keep rules minimal — only `-dontwarn androidx.media3.**` (no global keep). Player now explicitly uses `DefaultRenderersFactory` (decoder fallback ON, extension renderers OFF) to prefer hardware decode. Internal PlayerView switched to SurfaceView (was TextureView) for better TV performance. LoadControl left at `DefaultLoadControl`.
 - build/splits: Remove `ndk.abiFilters` from app module to resolve AGP warning when ABI splits are enabled; per‑ABI release APKs remain via `splits.abi` (arm64‑v8a, armeabi‑v7a).
 - seed/prefix: Added global seeding prefix whitelist (Settings → Seeding/Regionen). Default DE/US/UK/VOD; Xtream quick seed now fetches only these categories to reduce network and DB load. Additional regions can be enabled on demand.
 - docs: Roadmap cleaned (near/mid‑term only) and Architecture Overview synced (OBX‑first, dynamic caches, Media3). AGENTS.md push policy now includes a repo‑local `core.sshCommand` so pushes work out of the box in WSL.

2025-09-22
- fix(delta): Heads-only delta now upserts new VOD/Series rows from list heads even when details are skipped. Previously, brand-new items were only created during the detail phase, leaving counts stuck at the quick-seed size until many details completed.
- change(seed): Increase quick seed per-category cap from 20 → 200 (as documented). First paint still spreads evenly across categories but shows more items immediately.
- perf(net/xtream): Add global per-host rate limiter (~120ms min interval) and 60s in-memory response cache (15s for EPG) in `XtreamClient`. Repeated list/detail calls now hit cache and respect pacing.
- perf(delta): `importDelta` is heads-only by default (no bulk details). Details are handled by `refreshDetailsChunk` with strict chunk sizes (VOD 50, Series 30). Series delta uses a single list fetch instead of repeated paging calls.
- perf(details): In-flight de-dup in `XtreamObxRepository` prevents parallel duplicate detail fetches for the same ID (VOD/Series). Detail semaphores tuned to 4.
- perf(epg): EPG prefetch keeps a 4-wide concurrency cap; combined with client caching/rate-limit this avoids hammering panels while keeping tiles fresh.
- perf(seed): XtreamSeeder uses `seedListsQuick(limit=200)` for an ultra-fast first paint (heads only), then other flows enrich in background.
- perf/ui-prefetch: Visible VOD/Series tiles prefetch missing details (posters/plots/etc.) on scroll with small batches (VOD ≤12, Series ≤8) and in-flight dedupe; keeps on-screen tiles filled quickly without bursts.
- fix(images): TMDb image wrappers `AppPosterImage`/`AppHeroImage` now auto-fallback to smaller buckets (w342→w185→w154→original; w780→w500→w342→original) if a desired size 404s, avoiding broken/blank tiles.
- revert(vod/library): Remove provider fallback in curated VOD view. Keep genre layout stable; rely on minimal genre key ["other"] until index warms.
- perf(vod/detail): Reduce neighbor prefetch from 50 → 16 and keep concurrency modest; avoids long tails of `get_vod_info` when opening one detail.
- change(worker): Default `include_live=false` in `XtreamDeltaImportWorker` to avoid heavy Live bursts in one‑shot imports. Live remains handled by periodic jobs or explicit runs.
- fix(repo/index): `indexGenreKeys(kind)` now returns a minimal fallback ["other"] when the index is not yet built but content exists, so VOD shows at least "Unkategorisiert" immediately.
- fix(worker/build): Add missing import `androidx.work.workDataOf` in `XtreamDeltaImportWorker` to fix compile error (Unresolved reference 'workDataOf').
- feat(vod/normalizer+ui): Curated VOD rows without providers: order = Zuletzt gespielt → Neu – Aktuell → alphabetisch (Abenteuer, Action, …, Western) → 4K → Kollektionen → Unkategorisiert; Adults block appended at bottom when enabled. Implemented via expanded deriveGenreKey mapping and LibraryScreen curated rendering for VOD. Added German display labels for new keys.
- feat(ui/fonts): Embedded Google Fonts TTFs for category chips (Nosifer, Bangers, Orbitron, Cinzel, Rye, Mountains of Christmas, Parisienne, Fredoka, Playfair Display, Merriweather, Teko, Advent Pro, Baloo2, M+ Rounded 1c, Yatra One, Russo One, Oswald, Inter, Staatliches) and wired per‑category FontFamily.
- feat(ui/library/vod): Add FOR ADULTS umbrella section (visible only when Adults setting is ON). Expanding it shows each adult subcategory (e.g., MILF, AMATEUR, FULL HD, …) as its own row. Adult items now bucketize to "adult_*" keys.
- feat(normalizer/vod): Preserve FOR ADULTS subcategories as distinct provider buckets (e.g., "FOR ADULTS ➾ MILF" -> bucket "adult_milf"). Added dynamic display labels ("For Adults – MILF"). Adults toggle behavior unchanged.
- fix(ui/fonts): Prevent crash (IllegalStateException: Could not load font) by remapping families with corrupted TTFs to safe fallbacks in `CategoryFonts`, and embedding valid Google Fonts TTFs for: Advent Pro, Baloo 2, Cinzel, Fredoka, Inter, Merriweather, Orbitron, Oswald, Playfair Display, Teko. "Mountains Of Christmas" remains on system default until a valid TTF is added.
- fix(vod/library): Curated VOD rows (Genres & Themen, 4K, Kollektionen, Unkategorisiert) were missing because `genreKey` wasn’t set on heads/seed imports. Now we derive and persist `genreKey` during `seedListsQuick` and `importDelta` list-only updates, then rebuild indexes. Series seeding also persists `genreKey` for consistency.
 - change(vod/ui): Remove provider fallback on VOD. We always render the curated genre layout; while the genre index warms up, sections may be temporarily sparse instead of switching to provider rows.
- change(settings/import): "Import aktualisieren" triggers a background WorkManager one‑shot (`xtream_delta_import_once`) so the import continues even if the user leaves the screen. A quick discovery runs opportunistisch; a toast indicates background start.
- change(worker/delta): `XtreamDeltaImportWorker` now runs a full list delta (`importDelta(deleteOrphans=false)`) before the detail chunk. This updates provider/genre keys for all items and rebuilds indexes, so curated VOD rows populate reliably without waiting for per‑item details.
- change(genre-normalizer): Genre keys are now derived strictly from category names only (no scanning of titles or explicit genre strings). This avoids false matches like "show" in titles and speeds up index building. 4K/Collection are taken only when indicated by the category name.
- chore(scripts): Add quick_m3u_normalize.py and quick_m3u_vod_category_mapping.py to analyze M3U files and report CategoryNormalizer bucket mappings (no app/runtime impact).
- fix(ui/library/resume): Ensure VOD/Series library rows repopulate after returning from details/player. Added lifecycle ON_RESUME tick to re-run data loads and refresh expandable provider/genre/year sections. Avoids empty rows until tab switch.
- feat(import/xtream): Replace strict M3U bootstrap and PlaylistRepository with `XtreamSeeder`. Setup/Settings now derive Xtream credentials from `get.php` links or manual input and immediately seed live/vod/series heads. No playlist parsing remains.
- change(settings/import): "Import aktualisieren" reruns `XtreamSeeder` (optional forced discovery) and schedules detail refresh; prune/strict-M3U flows removed.
- change(startup/ui): Removed blocking bootstrap screen. Start/Landing trigger `XtreamSeeder.ensureSeeded` when ObjectBox is empty and credentials exist, keeping UI responsive while heads load.
- refactor(workers): `XtreamDeltaImportWorker` limits itself to detail chunks and EPG refresh; seeding now single-sourced through `XtreamSeeder`.

2025-09-20
- fix(xtream/delta, 400-cap): Delta import now iterates per-category for live/vod/series and aggregates results before pruning. This avoids panels that cap wildcard list calls at ~400 entries. No more unintended content shrink after M3U → Xtream delta; orphan removal only happens after full aggregation.
- fix(ui/library/rebuild): Library rows (provider/year/genre and top rows) now use route-scoped LazyListState via rememberRouteListState, preserving horizontal scroll and preventing row rebuilds on navigation (open/back, tab switch). Cards no longer visibly recompose on small interactions.
 - change(m3u→delta semantics): After strict M3U import, subsequent Xtream delta runs in enrichment mode (deleteOrphans=false) so M3U skeleton stays intact; delta only fills missing fields/posters. Periodic/on-demand delta paths may still prune when explicitly requested.
- feat(settings/diagnostics): Added OBX diagnostics in Settings: shows Live/VOD/Series counters and a one-shot “Leeren + Strict M3U Refresh” action to rebuild the M3U skeleton without pruning.
- ux(import/prune): Settings “Import aktualisieren” now asks whether to prune (delete orphans) or only enrich. Playlist setup (Xtream) gets a toggle “Fehlende Einträge löschen (Prune)” default OFF.
- fix(oom/m3u): HTTP path switched to streaming parser (`byteStream` → `M3UParser.parseStreaming`). Avoids reading the full playlist into a String (previous Reader overload caused ~130MB allocations and OOM on large M3U files).
 - policy(bootstrap): Bootstrap now does strict M3U only (skeleton + keys), with no automatic Xtream delta/seeding. Xtream runs lazily at runtime for visible content only. Periodic Xtream worker scheduling is disabled globally.

2025-09-21
- refactor(m3u/import): Always build the full OBX key-skeleton from M3U on refresh (even when Xtream creds exist). Xtream delta now runs after skeleton for lazy enrichment. Removed the pre-parse Xtream short-circuit and the per-batch skip that previously left only ~400 hot-seeded items visible.
- chore(tools): Add scripts/M3UParseProbe.kt — tiny Kotlin CLI to parse M3U files with the in-repo M3UParser (no Gradle build). Helps validate large playlists offline and inspect type/category distribution.
- fix(library/index): Rebuild ObjectBox aggregate provider/genre/year indexes after M3U/Xtream imports so Library tabs render bucket rows again. PlaylistRepository triggers a rebuild after strict M3U runs; XtreamObxRepository refreshes indexes for seed/delta/full imports.
- fix(m3u/import): Assign deterministic fallback IDs for live/vod/series entries when no Xtream stream_id is present. The strict M3U import no longer drops pure-M3U items, so large playlists surface fully in the UI and exports.
- feat(settings/import): Strict M3U refreshes now record current OBX totals and the Settings screen displays live counts, so the Seed/Delta diagnostics stay accurate even without Xtream credentials.

- perf(m3u/parser): Replaced the Reader-based import with a direct `ReadableByteChannel` pipeline (1 MiB direct buffers, byte-level line scanner, coroutine worker fan-out). Strings are now materialised right before batching and `parseExtInf` uses a hand-written attribute scanner instead of Regex. PlaylistRepository passes the raw `InputStream`, enabling multi-worker decoding and preparing for chunked parallel parsing.
- perf(m3u/parser): Added ASCII transliteration fast path (ä→a, ß→ss, …), string-only type heuristics and pooled attribute/media builders. Known M3U fields land in a reusable `AttrBag`, unknown ones stream into a tiny list, and each worker reuses a `MediaItemBuilder` before emitting an immutable `MediaItem` (~35 % CPU cut + lower GC churn in local benches).
- chore(m3u/testing): Added `app/src/test/java/com/chris/m3usuite/core/m3u/M3UParserPerfTest.kt` to benchmark large playlists via the new streaming path (disabled for release builds, CLI helper only).

2025-09-19
- fix(library/groups): Preserve expanded provider/year/genre sections with saveable state and cache invalidation, so ObjectBox refreshes no longer collapse rows or trigger visible rebuild flicker across Library tabs.
- fix(epg/live): Skip short EPG prefetch for non-live tiles so VOD/Serie/Resume rows stop spamming `get_short_epg` and reuse the live cache correctly.
- fix(xtream/repo): Resolve compile error by replacing incorrect references to normalizeProvider with CategoryNormalizer-backed bucketProvider per kind (live/vod/series) in XtreamObxRepository.
- feat(images/coil): Enforce fixed TMDb sizes for consistent caching and lower IO. Added `AppPosterImage` (w342) for tiles/posters and `AppHeroImage` (w780) for hero/backdrops; wired into Home rows, MediaCard, Start and VOD/Series detail headers. Non‑TMDb URLs remain unchanged. Global ImageLoader/caches unchanged.
- perf(bootstrap/m3u): Faster strict M3U import. Reuse ObjectBox queries with setParameter (avoid per-item query rebuild), throttle byte-progress updates (~100ms/256KiB) to reduce state churn, and increase M3U parser buffer (64KiB → 1MiB). Large lists import noticeably faster on low-end devices.
- perf(bootstrap/m3u): Dynamic OBX put chunk size based on device RAM (≈2GB → 2000, ≥2GB → 4000, ≥4GB → 6000, ≥6GB → 8000). Reduces transaction overhead on higher-memory devices without risking OOM on low-end.
- perf(bootstrap/m3u): Parser batch size now RAM‑aware as well (≈<2GB → 2000, ≥2GB → 3000, ≥4GB → 4000, ≥6GB → 6000) to balance memory footprint and throughput.
- feat(xtream/details): On-demand detail open prefetches a batch of neighbors (≈50) by provider group (fallback: newest), with bounded concurrency, to improve perceived latency for subsequent tiles. VOD detail needs expanded to include missing rating/genre/duration. Series detail need check scans all episodes for small series (≤80) to avoid false negatives.
- chore(xtream/gate): All on-demand Xtream detail calls (single + batch, VOD/Series) respect the global M3U_WORKERS_ENABLED switch and early-exit when disabled.
- feat(bootstrap): Add OBX content pre-check to skip strict M3U parsing on subsequent app starts when the ObjectBox store already has content (e.g., after restore). Marks bootstrap as done and resumes background work immediately.
- fix(bootstrap): On failure, show precise debug output in the bootstrap screen (step and root cause chain) and log full stacktrace to Logcat. Ensures no hang or silent crash.
- feat(settings/adults): Global toggle to show/hide category "For Adults" across the app. Applied to Start (rows and search), Library (groups, search, recents/new), and repository flows. Defaults OFF. When disabled, items in the "For Adults" category are filtered out.
- feat(home/start): Serien/Filme rows now merge "Zuletzt gesehen" on the left and "Neu" on the right. On first app start (no resume marks), rows show only newly added items. "NEU" badge marks only the items coming from the newest set.
- fix(home/search): StartScreen search rows now use MediaQueryRepository paging, so Kid/Guest allowances and the Adults toggle are respected.
- feat(theme): Force dark palette globally in Compose (AppTheme always uses DarkFancy; dynamic color disabled; DayNight still at XML but Compose UI renders dark). Ensures identical look on phones and Fire TV regardless of system theme.
- perf(playback/series): SeriesDetailScreen nutzt jetzt direkte Episode-URLs via XtreamUrlFactory/OBX (Episode.buildPlayUrl). Kein on‑the‑fly XtreamClient‑Init, keine Redirect‑Probes.
- perf(playback/live): LiveDetailScreen baut Play‑URLs direkt aus XtreamUrlFactory/OBX (toMediaItem). Kein Client‑Init beim Öffnen.
- perf(redirects): Standardweg entfernt separate HEAD/Range Redirect‑Auflösung; OkHttp/Exo folgen Redirects. `resolveFinalUrl` bleibt optional (Debug).
- perf/home): StartScreen reduziert Snapshots von 2000 → 600 Items pro Typ; Paging‑Rows bleiben.
- perf/import/delta): Xtream `importDelta()` chunked (5k‑Seiten) statt `Int.MAX_VALUE`; Orphans werden seitenweise entfernt (keine `*.all()` Vollscans).
- perf/epg): EpgRepository cached XtreamClient (AtomicReference) statt Neuaufbau je Anfrage.
- perf/telegram): TelegramTdlibDataSource Poll‑Intervalle erhöht (100/120ms → 300/350ms); empfohlen: Event‑Wakeup über `UpdateFile`.
- refactor(vod/detail): Redirect‑Auflösung im VOD‑Detail entfernt (reduzierter Netz‑Roundtrip). Resume‑Carousel ebenfalls ohne Redirect‑Probe.
- feat(settings/m3u): Global toggle to enable/disable M3U/Xtream workers and API. When off, workers skip all network calls and any enqueued Xtream work is cancelled (periodic and one-shots). App start auto-discovery/seed is gated, and related Settings actions (Portal check/Capabilities/EPG test/Import aktualisieren) are disabled. ObjectBox browsing remains fully functional.
- feat(normalizer): Deterministic bucket normalizer per kind (live/vod/series) to cap provider/group categories to ≤10 buckets. New API `CategoryNormalizer.normalizeBucket(kind, groupTitle, tvgName, url)` maps KönigTV groups into stable buckets (e.g., live: sports/news/documentary/kids/music/international/entertainment/screensaver/movies; vod: netflix/amazon_prime/disney_plus/apple_tv_plus/sky_warner/anime/new/kids/german/other; series: netflix_series/amazon_apple_series/disney_plus_series/sky_warner_series/anime_series/kids_series/german_series/other). Integrated in M3U import and OBX key backfill.
- feat(indexes): Aggregated indexes persisted during M3U import: `ObxIndexProvider/Year/Genre/Lang/Quality`. Library now reads provider/genre/year groups from these tables (no full DB scans), and Live grouping switches to provider/genre buckets.
- feat(bootstrap): Strict M3U bootstrap importer with blocking black screen and real-time progress. While bootstrap runs, UI and workers are gated. On completion, counts are stored and normal navigation resumes.

2025-09-18
- compat(minSdk): Lower minSdk from 24 → 21 to support older Fire TV devices (e.g., Fire TV Stick 2nd gen on Fire OS 5/Android 5.1). Packaging keeps both ABIs (`arm64-v8a`, `armeabi-v7a`) so 32‑bit sticks can install.

2025-09-18
- feat(share/xtream): Detailscreens für Live/VOD/Serien bieten jetzt „Link teilen“ (nur Xtream). Teilt den direkten Xtream‑Play‑Link per System‑Share (z. B. an VLC/MX Player oder auf Geräte im selben WLAN). Kein Proxy, keine Header – nur nackte URL.
- feat(library): VOD/Serien zeigen nun Provider‑Gruppen (normalisierte Anbieterlabels wie „Apple TV+“, „Netflix“, „Disney+“, „Amazon Prime“, …). Reihenfolge: 1) Zuletzt gesehen, 2) Neu, 3) 2025–2024 (neu→alt), 4) Anbieter‑Rows. Live behält Anbieter‑Gruppierung bei.
- fix(normalizer): Entferne Sprach/Region‑Präfixe robuster (z. B. „DE=>“, "DE:", "[DE] ") bei Provider‑Erkennung. Kategorie‑Strings mit gemischten Marken („Amazon & Apple …“) bevorzugen Titel‑Heuristik → stabilere Providerkeys.
- feat(ui/state): Persist and restore scroll state across screens and rows. All major LazyColumn/LazyRow/LazyVerticalGrid instances now use route-scoped keys so navigation returns to the previous position (Start, Library groups/rows, Details, Settings, Live/VOD/Series).
- feat(tv/live): DPAD Select toggles a persistent quick‑actions popup (PiP, Subtitle/Audio, Format). While open, DPAD_DOWN focuses the first button; LEFT/RIGHT navigate; Select activates; Back saves CC settings (if open) and closes the popup.
- perf(compose/lists): Add stable keys to LazyRow/LazyColumn/LazyVerticalGrid across player sheets, Start providers, detail galleries, settings pickers to reduce recompositions and avoid flicker/loading glitches.
- perf(images/ui): Disable image crossfade in large list rows; keep crossfade enabled on detail/hero screens and small avatar/icon uses to balance smoothness and performance.
- perf(images/coil): Global ImageLoader tuned — enable hardware bitmaps, set ~25% memory cache and 512 MiB disk cache; AppAsyncImage now supplies pixel size (w×h) to ImageRequest for optimal downsampling/decoding.
- feat(http/cache): Enable 50 MiB OkHttp disk HTTP cache in HttpClientFactory (under app cache dir). Respects server Cache-Control to reduce redundant network fetches for M3U/Xtream/XMLTV requests.
- fix(settings/tg): Prevent Compose Start/End imbalance crash when opening the Telegram chat picker (Film Sync) by removing early returns in `ModalBottomSheet` content.
- feat(settings/tg): Disable “Film Sync”/“Serien Sync” buttons until Telegram is enabled and authenticated; chat picker now handles unauthenticated state inline without composition imbalance.
- feat(settings/tg): Add “In Telegram öffnen” action to open the QR/login link directly in the Telegram app on the same device (no second device needed to scan).
- chore(tdlib): Set TdlibParameters.applicationVersion from BuildConfig.VERSION_NAME for accurate version reporting.
- fix(tg/errors): Surface `TdApi.Error` results from TDLib to the UI via service broadcasts. Prevents silent stalls in WAIT_FOR_NUMBER by showing concrete error messages (e.g., invalid phone format or API key issues).
- feat(tg/phone): Sanitize phone input (strip spaces/dashes/parentheses; convert leading `00` to `+`) before calling `SetAuthenticationPhoneNumber`.
- fix(tg/result-forward): Forward function results (incl. `TdApi.Error`) from `sendSetPhoneNumber`/`sendCheckCode`/`sendCheckPassword` to the global update listener. Ensures the service can report TDLib errors to the UI.
- fix(tg/login): Eliminate Telegram login stall on “Warte auf Antwort…” by queueing IPC commands in `TelegramServiceClient` until the service is bound. Ensures `CMD_START` registers the client before auth commands (phone/code/password) and guarantees auth state broadcasts reach the UI.
- fix(telegram/tdlib): Auto-load `tdjni` in `Client.java`, send `SetTdlibParameters` and the correct database encryption key from Android Keystore, and react to `AuthorizationStateWaitEncryptionKey` in the service. Unblocks Telegram login flow (QR/Phone).
- fix(tdlib/build): Generate `TdApi.java` via `td_generate_java_api` so Java bindings exist even when not stored in the upstream repository; fix unclosed "fi" causing "unexpected end of file" in v7a block.
- chore(wsl/tools): Make `scripts/setup-wsl-build-tools.sh` idempotent (skip CMake download if the expected version is already installed; add `--force` to override).
- chore(tdlib): Add `scripts/tdlib-rebuild-latest.sh` for a one‑shot rebuild that cleans old artifacts, sets envs, auto‑selects the latest upstream TDLib tag (currently v1.8.0), builds both ABIs, syncs Java bindings, and verifies outputs.
- chore(tdlib/build): Enhance `scripts/tdlib-build-arm64.sh` to support `--only-arm64`, `--only-v7a`, and `--ref <tag|commit>`; make stripping robust across host OSes; keep Java bindings in sync with the built native. Optional v7a output now built via the same CMake path as arm64.
- docs(tdlib): Update AGENTS.md to clarify arm64 is primary and v7a builds are optional via the build script; add CLI usage hints.
- build(compose): Enable Compose Live Literals for debug KotlinCompile tasks via compiler plugin arg. Facilitates project‑wide Live Edit of literals in Android Studio.
- feat(ui/fish): Add `neutralizeUnderlay` option in FishBackground to draw a flat background under the fish and avoid gradient bleed through transparent pixels. Enabled on major screens.
- feat(tv/player): D‑Pad/Media keys mapped in internal player. DPAD_LEFT/RIGHT and MEDIA_FF/REW now seek ±10s; PLAY/PAUSE and DPAD_CENTER toggle playback. Controls overlay becomes focusable and requests focus, so slider and buttons are reachable via remote.
  - feat(player/live overlays): On playback start, a top‑left title banner shows for 4s (title/episode/channel). For Live TV, EPG (Now/Next) appears for 3s with light opacity.
  - feat(player/live navigation): Live TV channel switching via DPAD/swipe — LEFT/RIGHT switch channel; DOWN re‑shows EPG; UP opens a selectable list.
    - Context aware: Outside Live Library, navigation uses favorite channels. From the Live Library page, navigation follows the library list; UP opens a global sender list with quick category switching.
  - fix(library/providers): VOD/Series grouping now uses normalized provider keys consistently (ignores country-only categories like "DE"). Provider labels derive from canonical slugs (e.g., "Apple TV+", "Netflix"). Backfill worker upgraded to correct bad provider keys in existing OBX rows.
 - fix(tv/focus): Player overlay gains TV focus handling (default focus on center control; slider focusable). Improves accessibility of seek bar with remotes.
  - feat(home/start): Start screen’s three sections (Serien/Filme/LiveTV) now fill the full space between header and bottom bar. Section titles are centered above each card, 20% larger, in white, sitting directly on the card’s top edge to minimize vertical gaps.
- fix(tv/settings): Text fields in Settings are read‑only on TV and open explicit edit dialogs instead of popping the on‑screen keyboard on focus. Prevents getting “stuck” when scrolling.
- perf(settings/input): Debounce writes for M3U/EPG/UA/Referer and Xtream fields (~500–800ms). Avoids heavy discovery/import work on every keystroke ("hungrig" Eingabefeld/Lag).
- feat(tv/theme): Disable dynamic color on TV to keep colors consistent with the app’s defined palette across devices.
- feat(tv/ui): Global button focus mask + bounce (focusScaleOnTv) and dark focus overlay. Added wrapper API: TvButton/TvTextButton/TvOutlinedButton/TvIconButton and migrated core screens (Setup/Settings/Details/Backup/Player overlay). New buttons should use Tv* wrappers.
- feat(gate): ProfileGate focuses “Ich bin Erwachsener” by default so remote OK works immediately; wording fixed.
- fix(setup/crash): Implement `sanitizeHost(...)` return in `PlaylistSetupScreen`; removes TODO that could crash on valid input.

2025-09-17
- chore(ui/rows): Tidy `ui/components/rows/HomeRows.kt` – remove duplicate auto-center effect, extract reusable TitleBadge, introduce constants for scales/durations, and trim unused imports. Improves readability/consistency without changing behavior.
  - fix(build): Correct labeled return in `ReorderableLiveRow` (`return@itemsIndexed`).
  - fix(ui/scale): Restore multi-tile visibility per row: remove row-level 1.1x scaling, disable per-tile scale where width-scaling is applied, set neighbor scale to 1.0, and revert tile height to the prior base (no extra 1.2x). Only the focused tile grows by +30%.
  - fix(ui/posters): Use ContentScale.Fit for poster images (MediaCard/VOD/Series tiles) to keep posters 100% visible without cropping; reduce base tile height ~12% to make focus growth stand out.
- fix(tdlib/java): Add compatibility shim TdApi.AuthorizationStateWaitEncryptionKey to match native libtdjni expectations. Fixes crash in :tdlib process and unblocks Telegram login dialog stuck on “Warte auf Status…”.
- chore(build/tdlib): Pin TDLib build to a stable upstream tag by default and make the build script auto-fallback to the latest v* tag if the requested ref is missing. Always sync TdApi.java/Client.java from the same upstream checkout to keep Java/JNI aligned.

2025-09-16
  - fix(player/vod): Increase DefaultHttpDataSource timeouts for VOD/movie URLs (20s connect, 30s read), add keep-alive and identity encoding to avoid initial GET timeouts on panels like KönigTV; Live/Series unaffected.
  - fix(xtream/vod-ext): PlayUrlHelper now prefers ObjectBox VOD.containerExt (then detail API) when building VOD URLs to avoid hardcoding .mp4. Ensures MKV streams are requested as .mkv and sets the matching MIME (video/x-matroska).
  - fix(xtream/vod-url): Even when a direct `item.url` is present for VOD, adjust Xtream movie URLs to the known container extension (from OBX/detail) so `.mp4` is not forced if the panel uses `.mkv`.
 - feat(library/grouping): Library VOD and Series pages group by normalized providers only (no country/genre as main groups). Live grouping unchanged.
  - feat(library/layout): VOD/Series pages now show top rows: "Zuletzt gesehen" (resume items with progress) and "Neu" (recently imported), followed by normalized provider rows.
- fix(xtream/mime): Capture `container_extension` from Xtream lists/details, backfill ObjectBox, and have `PlayUrlHelper` fetch/cache missing values so playback requests use the correct MKV/MP4 container instead of blindly forcing `.mp4`.
- fix(xtream/bootstrap): Run Xtream seeding/refresh only once per credential change and skip quick seeding when ObjectBox already has data, avoiding the 60+ redundant player_api calls observed on app start.
- chore(xtream/details): Detail worker now refreshes at most 40 VOD / 20 series per run, reuses a single client, waits ~10 min after the delta pass, and requires battery-not-low to keep CPU/RAM/network impact minimal.
- fix(profiles/kid): Start screen lists now honour kid/guest whitelists so restricted profiles only see allowed content.
- feat(ui/detail): Surface provider/category/runtime/release metadata plus IMDB/TMDB links on VOD & Series details, including richer chips and per-episode runtime info.
- fix(playback/internal): Provide explicit mime hints for Xtream streams so Media3 no longer hits `ERROR_CODE_PARSING_CONTAINER_UNSUPPORTED`.
- fix(ui/library): Wire tile play buttons to direct playback for Live/VOD rows instead of routing to detail screens.
- fix(xtream/playback): Reuse discovered base paths + live output prefs when building OBX/PlayUrlHelper streams so live/VOD/trailer playback succeeds again.
- fix(playback/url): Use `Dispatchers.IO` when resolving HEAD/GET redirects so `PlayUrlHelper` compiles and keeps network work off the main dispatcher.
- fix(live/detail): Guard profile lookups when no active profile is loaded so Live detail/player no longer crashes with `Illegal ID value: -1`.
- fix(ui/live-picker): Start screen live picker search now queries ObjectBox live rows (not VOD), matching Library results when adding favorites.
- fix(player/internal): Toast now shows the actual Media3 error code name (no stray `$`) so debugging playback failures is readable.
- fix(xtream/playback): `XtreamUrlFactory` loads the cached capability alias/basePath before building play URLs, keeping VOD streams on the resolved `/vod|movie|…/` path so the internal player can start.
- fix(xtream/seed): List slicing now falls back to requests without `category_id` when wildcard and `0` responses are empty; VOD quick seed works on panels that require the default endpoint.
- fix(xtream/vod): Accept `stream_id` as VOD identifier so portals like KönigTV populate ObjectBox instead of reporting `vod=0` in delta imports.
- fix(series/playback): Persist Xtream episode IDs and use them when building play URLs; KönigTV episodes no longer fail with HTTP 401.
- fix(trailer): Normalize Xtream trailer values (YouTube IDs → full URLs) so trailer playback no longer crashes with `MalformedURLException`.
- fix(playback): Align `PlayUrlHelper` with `XtreamClient.initialize(username, password)`; remove old `user/pass` args.
- fix(ui/insets): Replace deprecated padding extensions with density-based insets in `HomeChromeScaffold`.
- fix(ui/composable-scope): Avoid calling composables inside `remember {}` in `SettingsScreen`; compute `OutlinedTextFieldDefaults.colors(...)` directly in composition.
- fix(ui/state): Move `showLivePicker` declaration before first use and use `rememberUpdatedState` for scope in `StartScreen`.
- fix(ui/series): Replace reserved `_` variable from `animateFloatAsState` in `SeriesDetailScreen`.
- fix(paging/crash): Guard `LiveRowPaged` EPG prefetch against empty `LazyPagingItems`; check bounds before `peek()` and `distinctUntilChanged()` the stream IDs.
- chore(telemetry): ANR watchdog now has 10s warmup + debounce and logs `ANR.Warning` as event (not error) to avoid noisy startup false positives.
  - fix(telemetry): ANR watchdog false positives caused by tick inc/dec netting to zero. Reworked to a main-thread heartbeat (lastBeatMs) + 60s rate limit.
- refactor(ui): Deduplicate KidSelectSheet; Live/Series/Vod detail screens now import `ui.components.sheets.KidSelectSheet` instead of local duplicates.
- fix(xtream/port): Respect explicit port from Base URL/Settings and skip the port resolver when provided. Propagated `portOverride` through `XtreamClient.initialize(...)` and updated all callers to pass the stored port.
- fix(xtream/category): Use `category_id=0` consistently for list endpoints and discovery probes instead of `*`.
- feat(http/timeouts): Increase OkHttp connect/read/write timeouts to 120s to better handle slow portals and large responses.
- feat(http/retry): Add interceptor retrying HTTP 5xx with 1.5x backoff (up to 2 retries) across all HTTP calls via `HttpClientFactory`.
- refactor(http/usage): Replace ad-hoc `OkHttpClient.Builder().build()` instantiations in UI/screens and repos with `HttpClientFactory.create(...)` so timeouts/cookies/retry policy apply uniformly.

2025-09-15
- fix(xtream/ports): Prefer :8080 and remove :2095 from HTTP candidates. Avoids Cloudflare 521 traps on legacy ports.
- fix(xtream/ping): Add explicit `action` and `category_id=*` to discovery pings. Port resolver now probes `get_live_streams|get_series|get_vod_streams` with wildcard to satisfy WAF rules and ensure 2xx+JSON.
- feat(xtream/onboarding): After successful discovery, immediately kick off Discovery → Client → Fetch. `seedListsQuick(forceRefreshDiscovery=true)` is triggered on first run, firing the six reference requests: `get_live_categories`, `get_live_streams&category_id=*`, `get_<vodKind>_categories`, `get_<vodKind>_streams&category_id=*`, `get_series_categories`, `get_series&category_id=*`.
- feat(telemetry): Log all Xtream `player_api.php?action=...` URLs at info level. Helps verify that UI/worker actually start list fetches (visible in global traffic logs).
- feat(obx/compose): Add ObjectBox→Compose bridge using `query().subscribe()` wrapped in `callbackFlow` for Live/VOD/Series. Library and Start screens now reactively reload when OBX changes, removing reliance on manual refresh/poll-only flows.
- fix(xtream/wildcard): Ensure `category_id=*` is sent when no category is provided (UI passes `null`, not empty). Prevents "empty panels" on providers that require an explicit wildcard.
- fix(xtream/alias): Respect discovered VOD alias from `ResolvedAliases.vodKind` for both categories and streams (fallback order retained). Avoids hardcoded `vod` calls on `movie`/`movies` panels.
- fix(xtream/ports): Invalidate cached port if ping succeeds but no core action responds during discovery. Clears `EndpointPortStore` for the endpoint so subsequent runs can re-resolve a working port.
- fix(xtream/discovery): Make port resolver strict. CapabilityDiscoverer.tryPing now only treats 2xx responses with parseable JSON as a valid hit. Cloudflare/WAF error pages (e.g., 521) are rejected so discovery continues to alternate ports (e.g., 8080) and selects a working base. Prevents false positives on port 80 and missing content.
  - behavior(cache): Cached ports are revalidated once; failing cached entries are cleared and a fresh candidate run is executed. Avoids being stuck on a previously cached wrong port.
- fix(xtream/client): Align player_api.php query order with common Xtream clients: `action` first, then optional params (e.g., `category_id=*`), then `username` and `password`. Some panels/WAF rules are sensitive to ordering; this change mirrors known-good requests.
- fix(http/headers): Reduce headers on player_api.php to minimum. Stop auto-injecting Referer/Origin/Accept-Language; only user-specified headers (e.g., User-Agent, optional Referer) are sent. Avoids tripping WAF rules that reject unexpected Origin/Referer combinations.
- feat(xtream): Add force-refresh discovery option and use quick list seeding. On app start and in the delta-import worker, fetch a fast first page per kind (Live/VOD/Series) to populate OBX immediately; then run full delta import with details and orphan cleanup.
- fix(settings/import): Re-enable inline delta-import path by removing an early return after scheduling the one-time worker. Users now get immediate import attempts (with existing port fallback UI) in addition to the background job.
- feat(ui/start): Immediate visibility seeding — when OBX is empty but Xtream is configured, seed first pages of Live/VOD/Series and reload Start to show tiles instantly; full delta import continues in background.
- fix(ui/start): German TV filter no longer hides all tiles when category/group name is absent; fall back to unfiltered Live list if the filtered set is too small.
- feat(ui/library): Restore old grouped headers and multi-section layout (Live: Provider/Genre; Filme: Provider/Jahr/Genre; Serien: Provider/Jahr/Genre) with always-visible header and bottom panel. Bottom panel now switches pages (live/vod/series) within Library while keeping chrome visible.
- feat(ui/labels): Friendly provider labels are now derived dynamically from API category/name data and cached (`ProviderLabelStore`). No hardcoded alias list required; labels evolve with observed data.
- feat(ui/auto-refresh): Start and Library auto-reload rows when `xtream_delta_import_once` succeeds (WorkManager observer), so content enriches without manual refresh.
- fix(xtream): Ensure list endpoints include category filter for full results. When no specific category is requested, client now sends `&category_id=*` for `get_live_streams`, `get_<vodKind>_streams`, and `get_series` to accommodate panels that return empty lists without an explicit filter.
  - safety(import): Avoid deleting all OBX rows when a provider returns an empty list (network hiccup/CF). Orphan cleanup now only runs if new data had at least one item.
- feat(settings): Add button to export/share HTTP traffic logs. Zips `files/http-logs` into `cache/exports/http-logs-<timestamp>.zip` and opens system share sheet via FileProvider.
- fix(settings): Correct WorkManager unique name check for on-demand Xtream delta import. Settings now detects a running job ("xtream_delta_import_once") and avoids misleading "Import gestartet" when one is already queued/running.
- fix(epg): Remove lingering Room fallback in EpgRepository; reuse stale OBX `ObxEpgNowNext` when network+XMLTV are empty.
- feat(m3u): Support `content://` and `file://` sources in PlaylistRepository (Reader-based streaming parse + optional url-tvg extraction). HTTP path unchanged; Xtream auto-detect still applies.
- fix(auth): Ensure Adult profile exists in PIN flow; auto-create Adult profile on first PIN set/entry and select it.
- feat(xtream): Always prefer Xtream for M3U links without explicit port. Integrate `CapabilityDiscoverer` (with `EndpointPortStore`) into M3U import and app startup to resolve ports quickly; set `XT_PORT_VERIFIED=true` only after successful discovery. If discovery/import fail, fall back to M3U parsing. Fixed port resolver to avoid forcing std (80/443) fallback when probing fails.
 - fix(epg/compile): Resolve unresolved refs in `EpgRepository` (`get`, `async`, `withPermit`). Switched XMLTV fallback to `XmlTv.currentNext(...)` and added bounded concurrent prefetch with `Semaphore` + `awaitAll`.
- fix(xtream/categories): Ensure `upsertCategories` receives `Map<String, String>` by coercing nullable `category_name` to empty.
- fix(telegram/cache): Correct `TelegramCacheCleanupWorker` OBX typing to `BoxStore` for helpers and use `closeThreadResources()` safely after batch updates.
- chore(work): Add `TelegramSyncWorker` (no-op backfill stub) to satisfy Settings actions and keep manual sync entry points. Real-time indexing remains event-driven in the TDLib service.
 - chore(xtream/logging): Add detailed diagnostics in `XtreamClient` for HTTP status, content-type, non-JSON bodies (length + head snippet), and category_id fallback. Redact credentials in logged URLs.
 - chore(warnings):
   - Replace deprecated `CategoryNormalizer` import with `core.util.CategoryNormalizer` across data/work.
   - Migrate `suspendCancellableCoroutine` resumes to stable API (no internal/legacy overloads) in `PlayerChooser`.
   - Use Media3 `@UnstableApi` annotation directly where needed; remove invalid `@OptIn` usages.
   - Switch remaining GlobalScope collectors in Telegram auth/service to structured `CoroutineScope`.

2025-09-11
- feat(obx-only): Remove Room from app flows. Telegram metadata, EPG cache, and all M3U/Xtream paths now use ObjectBox exclusively. Added neutral model classes (`model.MediaItem`, `model.Episode`) to replace Room entities in UI.
- refactor(telegram): TDLib service and workers write to `ObxTelegramMessage`; cache cleanup nulls OBX `localPath`. Room `telegram_messages` no longer used.
- refactor(ui): Strip Room from Start/Library/Details and rows. Live/VOD/Series details and tiles resolve via OBX; legacy Room fallbacks removed.
- refactor(epg): EpgRepository is OBX-only (reads/writes `ObxEpgNowNext`); XMLTV fallback retained.
- refactor(import): PlaylistRepository imports to OBX; Xtream fallback uses `XtreamObxRepository.importDelta`.
- chore(settings): Replaced `XtreamRepository` usage with OBX and inline M3U→Xtream config. Removed Room-based debug/actions.
- feat(m3u/obx): Migrate M3U import to ObjectBox and switch Xtream fallback to OBX repo. Parser batches now upsert minimal OBX entities (Live/VOD/Series) using detected Xtream IDs from M3U extra JSON; Xtream creds trigger OBX delta import.
- feat(prefs): Add SettingsStore.roomEnabled feature flag (default false) to gate Room. Use OBX-only paths by default for M3U/Xtream content.
- refactor(ui/start): Remove eager DbProvider open; translate legacy favorite IDs only when roomEnabled; otherwise rely on encoded OBX IDs.
- refactor(ui/details): LiveDetailScreen/VodDetailScreen no longer open Room eagerly. Room fallback only used when roomEnabled; OBX-encoded IDs use OBX exclusively.
- refactor(epg): EpgRepository avoids Room when roomEnabled=false. Uses OBX ObxEpgNowNext and ObxLive.epgChannelId for cache/subscribe; Room dual-persist kept behind flag.
- refactor(queries): MediaQueryRepository now uses OBX for kid gating (ObxKid* tables) and OBX search/lists; removes Room lookups for M3U/Xtream paths.
- refactor(ui/rows): HomeRows removes DbProvider usage; EPG overlay subscribes to OBX when Room is disabled; Series/VOD resume overlays use OBX where possible.
- chore(setup): PlaylistSetupScreen avoids Room sampling when roomEnabled=false during output checks.
- fix(build): Resolve compile errors after OBX/Xtream refactor
  - InternalPlayerScreen: add seriesId/season/episodeNum params; update MainActivity route usage.
  - ObxPagingSources: avoid calling suspend `categories()` from non-suspend init; fetch per-load inside PagingSources.
  - XtreamObxRepository: import kotlinx-serialization JSON helpers; fix `importSeriesDetailOnce` early return; use `toList().sortedDescending()` for IntArray results; add Flow `first()` import.
  - PlaylistRepository: migrate to `XtreamDetect.detectCreds(...)` and streamline logging; keep Xtream auto-detect from first live URL.
  - PlaylistSetupScreen: remove invalid `key.scheme` argument; rely on legacy constructor.
  - LiveDetailScreen: add `DisposableEffect` import.
  - SettingsScreen/SeriesDetailScreen/VodDetailScreen: add JSON extension imports and minor log fix.
  - SchedulingGateway: pass `SettingsStore` to `XtreamObxRepository`.
  - ObxKeyBackfillWorker: correct `ObxStore` import.
  - ResumeCarousel: make `VodResume`/`SeriesResume` public to satisfy Kotlin visibility rules.
- fix(ui/library): LibraryScreen cleanup — remove duplicate state declarations (showGrantSheet/showRevokeSheet/selected), hoist `showFilters`/`showCategorySheet` before usage, unify `selectedCategoryId` naming, simplify filter sheet categories (use “Alle” + “Kategorien öffnen…”), remove undefined grid block (pagingItems/currentType), pass `snackbarHost` to scaffold, and eliminate duplicated VOD condition. Also dropped inner overshadowed `isKidProfile` re‑declaration.
- fix(ui/library): Remove stray closing brace in `LibraryScreen.kt` that prematurely ended the Composable scope and caused Kotlin parse errors around else-if chains and top-level declarations. Windows Android Studio build compiles past `LibraryScreen` again.
- fix(ui/library): Replace if/else-if chain with `when(selectedId)` and expand inline lambdas into multi-line blocks for VOD/Series/Live/All sections. This resolves KAPT stub parse errors (Unexpected tokens) on Windows by removing ambiguous one-line brace/paren combos.
- feat(obx-first/step1): Migrate content flows to ObjectBox end-to-end. Remove Room fallbacks in Start/Library and details. `MediaQueryRepository` now queries OBX (lists, search, paging) and only uses Room to evaluate kid permissions. OBX IDs are encoded into `MediaItem.id` as stable synthetic IDs: live=1e12+streamId, vod=2e12+vodId, series=3e12+seriesId. Detail screens resolve encoded IDs and build play URLs via `XtreamClient`.
  - Start: load Series/VOD/Live exclusively from OBX; favorites mapping supports legacy Room IDs by translating to OBX IDs.
  - Library: any remaining fallbacks now use OBX through the repository; category sheet remains OBX.
  - LiveDetail/VodDetail/SeriesDetail: support encoded IDs; Live/VOD play URLs come from `XtreamClient`; EPG subscribe remains on OBX.
  - Note: Resume and kid/profile tables remain Room for now; gating uses Room sets; full migration planned next.
- docs: Update AGENTS.md, ROADMAP.md, ARCHITECTURE_OVERVIEW.md to reflect OBX delta import + workers, distinct-key grouping, Start series on-demand OBX import, and global removal of legacy .old sources.
- feat(db/objectbox): Add normalized grouping keys to OBX entities: `providerKey` and `genreKey` on Live/VOD/Series (+ indices). Import fills keys using normalization/heuristics so all layers can query/group efficiently.
- feat(repo/queries): Add OBX paging by grouping keys: `liveByProviderKeyPaged`, `liveByGenreKeyPaged`, `vodByProviderKeyPaged`, `vodByGenreKeyPaged`, `seriesByProviderKeyPaged`, `seriesByGenreKeyPaged`.
- feat(import/obx): Add `XtreamObxRepository.importDelta(deleteOrphans=true)` for ID-based upserts (Live/VOD/Series) with orphan cleanup. VOD/Series details are fetched only for new/changed items; Live upserts from list only.
- feat(work): Add `XtreamDeltaImportWorker` (periodic, unmetered+charging) and SchedulingGateway hooks (`scheduleXtreamDeltaPeriodic`, `triggerXtreamRefreshNow`) to run delta imports under friendly constraints.
- feat(ui/start): StartScreen rows now lazily load Series and VOD via Paging3 over ObjectBox, preserving the horizontal row optics. Animated Material3 skeletons (fisch.png + shimmer/pulse) indicate loading for initial and appended pages.
- feat(ui/start/live): When no Live favorites are set and no search is active, Start shows a paged global Live row (ObjectBox + Paging3) with the same horizontal layout, pulsing shimmer placeholders, and EPG prefetch for visible items.
- feat(ui/library/live): When a Live category is selected in Library, render a paged horizontal Live row (ObjectBox + Paging3) with shimmer/pulse skeletons and EPG prefetch for visible tiles.
- feat(ui/library/series): When a Series category is selected in Library, render a paged horizontal Series row (ObjectBox + Paging3) with shimmer/pulse skeletons; preserves play-direct behavior (resume or first episode).
- ux(library/back): Back button now first resets the selected category (exits the category view) instead of immediately leaving the Library. A second back press returns to Start.
- feat(ui/library/live-grouped): Live grouped view (Provider/Genre) now uses lazy row activation: visible rows render paged content with shimmer placeholders immediately; additional rows activate and page in as they enter view. EPG prefetch remains per visible tile.
- feat(ui/library/vod-series-grouped): VOD/Series grouped views (Provider/Genre) now use OBX key-based paging per visible row with shimmering placeholders. Rows activate when visible; content pages in on horizontal scroll. (Year grouping remains non-keyed.)
- feat(repo/paging): Add `ObxLivePagingSource` and `ObxSeriesPagingSource` to complement VOD; ready for wiring into Live rows and tabs.
- feat(ui/library): Add ObjectBox-backed paging for VOD when a category is selected in Library. Keeps existing layout: vertical sections with a horizontally scrollable VOD row, now fed by Paging3 with Material3 shimmer placeholders using `res/drawable/fisch.png`.
- feat(repo/paging): Introduce `ObxVodPagingSource` (offset-based) built on `XtreamObxRepository` paged queries and OBX search; maps to existing `MediaItem` via `ObxAdapters.toMediaItem`.
- ux(skeleton): Enhance shimmer placeholders with a gentle pulse on the fish overlay for clearer loading activity.
- refactor(xtream): core/xtream set as single source of truth. Align `XtreamClient` package to `com.chris.m3usuite.core.xtream`; add `XtShortEPGProgramme` model.
- feat(epg): Rewire `EpgRepository` and `EpgRefreshWorker` to new `XtreamClient.initialize(...).fetchShortEpg(...)` with JSON parsing; keep XMLTV fallback.
- chore(work): Disable Xtream periodic/enrichment workers and related scheduling (no-op). Move to on-demand + lazy loading strategy.
- compat(api): Add deprecated secondary `XtreamConfig(host, port, user, pass, output[, scheme])` constructor to keep UI code compiling during transition.
- refactor(repo): Start migrating `XtreamRepository` to use new client (lists, details, play URLs). Xtream-first import with M3U fallback remains; further ObjectBox migration pending.
- feat(db/objectbox): Add ObjectBox (plugin + deps) and new entities (`ObxCategory`, `ObxLive`, `ObxVod`, `ObxSeries`, `ObxEpisode`, `ObxEpgNowNext`) + `ObxStore`. Introduce `XtreamObxRepository.importAllFull()` to ingest full content (VOD details; series seasons/episodes) into ObjectBox. UI will be wired later.
  - add(series): store imdbId/tmdbId; add live.tvArchive; add vod.trailer.
  - add(epg): persist Now/Next into ObjectBox from `EpgRepository` for fast offline startup.
  - add(queries): paged ObjectBox queries for categories, live, vod, series, and episodes.
  - add(categories): robust `category_id` assignment for live/vod/series in ObjectBox import (if provided by API).
  - add(epg/visible): `XtreamObxRepository.prefetchEpgForVisible(...)` writes short EPG directly to ObjectBox with limited concurrency.
- feat(ui/library): Switch LibraryScreen to ObjectBox-first: full `load()` path uses OBX lists and OBX search (nameLower + category match); Room only if OBX empty. Category sheet sourced from `ObxCategory` with per-category counts and search.
- feat(ui/start): StartScreen uses ObjectBox-first lists; Live favorites prefer OBX; LiveRow EPG prefetch enabled.
- feat(ui/series): SeriesDetailScreen consumes ObjectBox episodes (with playExt) when available; robust series episode play URLs; Room fallback kept.
- feat(ui/live): LiveDetailScreen uses ObjectBox query subscription for EPG (no polling). Initial Now/Next via repo; subsequent updates event-driven.

2025-09-10
- feat(tg/keys): Add optional API key overrides in Settings (API ID/HASH) that take precedence over BuildConfig. Repo rebinds when keys change.
- feat(tg/updates-first): TDLib service now listens to live updates (UpdateNewMessage/UpdateMessageContent/UpdateFile) and upserts minimal records into `telegram_messages`. File `localPath` is persisted on UpdateFile by `fileId`.
- feat(tg/qr-ux): QR login dialog shows “Warten auf anderes Gerät”, renders QR, adds “Link kopieren”, “Neu laden/Erneut versuchen”, and explicit cancel that clears inputs.
- ux(tg/settings): Show banner when Telegram is enabled but API keys are missing and disable Connect/QR actions until keys are provided.
- feat(tg/picker): Chat/Folder picker adds search box and folder toggle; remains no-op until authenticated.
- chore(db/dao): Add `updateLocalPathByFileId(fileId, path)` to `TelegramDao` for efficient localPath persistence.
- fix(build/kotlin): Address multiple Kotlin compile errors:
  - Refactor `PlaylistRepository.refreshFromM3U()` to avoid invalid `recoverCatching` chaining and suspend usage inside non-suspend lambdas; implement clean Xtream fallback without exceptions.
  - Fix `TelegramAuthRepository`: add `launch` import, correct QR links collector scope, and remove out-of-scope variable use.
  - Resolve duplicate `parseAddedAt` in `XtreamRepository` causing overload conflicts.
  - Change `TdLibReflection.extractQrLink` to block body to avoid non-local returns in expression body.
  - Add missing imports in `StartScreen` (RenderEffect/asComposeRenderEffect) and `SettingsScreen` (LocalLifecycleOwner).
  - Hoist `remember` state out of `LazyColumn` builders in `LibraryScreen` to avoid composable invocations outside @Composable.
 - fix(build/gradle): Resolve Kotlin DSL error by avoiding ambiguous `sourceSets.java.exclude(...)`. Now exclude reference sources via task-level filters: `tasks.withType<KotlinCompile>().configureEach { exclude("**/com/chris/m3usuite/reference/**") }` and the same for `JavaCompile`. Works reliably on AGP 8.5 + Kotlin 2.0.
- feat(ui/library): Dynamic grouping + filter controls in Library for VOD/Series; grouping by Provider (normalized), Year, and Genre (heuristic). Adds text filter; unmatched items remain under "Unbekannt" so nothing falls out.
- feat(ui/live): Live-TV grouping controls (Provider | Genre, no Year). Uses the same normalization to consolidate provider variants; adds text filter.
- feat(ui/categories): Provider/category normalization consolidates variants (e.g., "ALL | APPLETV+", "ALL | APPLE TV+", regional prefixes) into canonical labels (Apple TV+, Netflix, Disney+, Amazon Prime). Rows are no longer split; all items appear in the consolidated row.
- feat(import): Incremental upserts for M3U/Xtream (no table clear). Preserves addedAt to mark NEW items; adds only new/changed entries.
- feat(startup): App can start to Home without sources; no workers run until valid M3U/Xtream present.
- feat(import): OneTime start import on every app start when M3U present; overlay spinner (rotating fish) until top rows load.
- feat(fallbacks): Port/Output hardening with verified flags persisted; expanded, faster port probing; non-#EXTM3U URL attempts Xtream detect.
- feat(tg/login): Finalize login flow (phone→code→password + QR). Adds service error surfacing to Settings (snackbars) and ensures WAIT_PASSWORD is fully handled in dialog + service.
- feat(tg/push): Minimal, efficient FCM integration. `FirebasePushService` binds lightweight client, fetches token opportunistically, and forwards token/payload to `TelegramTdlibService`. Service lazily starts TDLib on first token/push using `BuildConfig` keys, then calls `RegisterDevice` / `ProcessPushNotification`. No foreground, no polling.
- fix(tdlib/java): Align `org.drinkless.tdlib.Log.setFilePath(String)` signature to return boolean to match JNI registration in packaged `libtdjni.so`. Fixes crash when tapping “Telegram verbinden” (native method registration failure: expected `Z`, Java had `void`).
 - chore(build/abi): Remove `armeabi-v7a` from app packaging; ship arm64‑only. Delete `libtd/src/main/jniLibs/armeabi-v7a/` and `scripts/tdlib-build-v7a.sh`. Exclude reference dump from sources to avoid interference.
 - docs(roadmap/agents/arch): Add Phase‑2 “Next‑gen TDLib” plan (QR‑Login, FCM push `registerDevice`/`processPushNotification`, dedicated `:tdlib` process/service, updates‑first indexing + targeted backfill, storage stats cleanup, single client + Kotlin facade, strict JNI/Java alignment, planned LTO/GC‑sections for tdjni). Sync AGENTS.md and ARCHITECTURE_OVERVIEW.md to arm64‑only packaging and upcoming improvements.
 - feat(tg/security): Keystore‑gestützter TDLib DB‑Schlüssel (32‑Byte) mit automatischer `checkDatabaseEncryptionKey`. Parameter‑Setup erweitert (use*Database, files/database dirs).
 - feat(tg/login): QR‑Login‑Pfad ergänzt (RequestQrCodeAuthentication) + UI‑Hinweise; Dialog deckt jetzt WAIT_OTHER_DEVICE ab.
 - feat(tg/push‑hooks): Reflection‑Hilfen für `registerDevice` (FCM) und `processPushNotification` vorbereitet (No‑op bis FCM angebunden ist).
 - feat(tg/service): Dedicated `TelegramTdlibService` in separate process (`:tdlib`) with Messenger IPC (start/auth commands, QR, logout, push handlers). Lightweight `TelegramServiceClient` for binding + commands. Manifest updated.
 - feat(tg/lifecycle): Settings binds TDLib service on start and unbinds on stop; explicitly informs TDLib via `SetInBackground(false/true)`.
 - feat(tg/foreground): Service enters foreground during interactive auth or active downloads (tracks `UpdateFile` → `isDownloadingActive`/`isDownloadingCompleted`) and stops when idle/authenticated.
 - feat(tg/network): Service observes connectivity and forwards `SetNetworkType(WiFi/Mobile/Other/None)` to TDLib.
 - build(deps): Add optional Firebase Messaging dependency (`com.google.firebase:firebase-messaging:24.0.0`). Added `FirebasePushService` (no-op unless google-services configured) to deliver tokens/push payloads to TDLib service.
 - feat(tg/service): Dedicated `TelegramTdlibService` in separate process (`:tdlib`) with Messenger IPC (auth commands + auth state events). Added lightweight `TelegramServiceClient` wrapper. Manifest updated.

2025-09-09
- feat(m3u/parser): Improve type detection for heterogeneous M3Us. Adds robust URL heuristics for `series`/`movie(s)`/`vod` across paths and queries, plus a compact Xtream path rule. Fixes VOD/Series not being recognized when attributes are missing.
- feat(m3u/parser): Derive language-based categories for VOD/Series when `group-title` is absent. Detects leading `DE:`, bracket tags like `[EN]`, common language names/codes in title/group, and weak hints in URL. Uses detected language as `categoryName` for grouping in Library collapse/expand tabs. Strips leading language prefix from title to keep names clean.
- chore(m3u/parser): Accept `movies` in provider pattern; keep fallback to `live` unchanged.
- fix(import/fallback): When Xtream API import yields only Live (VOD+Series empty), automatically fall back to M3U import to populate VOD/Series from provider links. Applied in Settings immediate import and periodic refresh worker.
- feat(setup): First‑run chooser in PlaylistSetupScreen. Users can start via M3U link or Xtream login; the other source is auto‑derived and saved (get.php/xmltv.php or Xtream from get.php).
- feat(xtream/ports): Automatic port fallback when import fails. Tries common ports (443, 80, 8080, 8000, 8081) with user Snackbars in Settings/Setup; persists first working port. Worker uses the same logic headlessly with logs.
 - feat(xtream/output): Output fallback check (live URL probe). If streams likely fail with current `output`, automatically probe `m3u8|ts|mp4`, show Snackbars, persist the first working one, and re‑import to update URLs.

2025-09-08
- fix(http): Switch to singleton OkHttpClient with merging in-memory CookieJar to persist Cloudflare/session cookies and reuse connections; interceptor reads non-blocking header snapshot.
- fix(work): Throttle Xtream enrichment (batch ~75 with small delays; retry/backoff on 429/513). Reduces WAF triggers.
- revert(headers): Default/fallback User-Agent restored to literal "IBOPlayer/1.4 (Android)" across runtime (SettingsStore, RequestHeadersProvider, UI fallbacks, previews). Removed reliance on secret-injected DEFAULT_UA for UA fallback.
- fix(headers): Use secret-injected default User-Agent via BuildConfig (`DEFAULT_UA`) sourced from env/CI. Removes any literal UA from code and binaries; Settings/UI fallbacks now reference the injected value.
- chore(ui): Hide User-Agent edit fields in Settings and Playlist setup by default. Toggle via `BuildConfig.SHOW_HEADER_UI` (Gradle prop `-PSHOW_HEADER_UI=true`).
- chore(build/size): Exclude `app/src/main/java/com/chris/m3usuite/reference/**` from compilation/packaging. Files remain in repo as reference but are no longer bundled.
- revert(http): Restore OkHttp default protocol negotiation (removes forced HTTP/1.1) and drop unconditional Referer/Origin on Xtream API calls to match prior baseline behavior.
- fix(build/size): Strip debug symbols from packaged TDLib JNI (arm64-v8a, armeabi-v7a). Reduces APK from ~650 MB to ~80 MB total for both ABIs. Added stripping to `scripts/tdlib-build-*.sh`.
- fix(m3u/import): Relax validation to accept BOM/whitespace before `#EXTM3U`. M3U import works again for playlists with leading BOM or comments.
- chore(naming): Replace all IBOPlayer references with "FishIT Player" across the app. Update default User-Agent to "FishIT Player/1.4 (Android)" in headers, image requests, and setup UI.
- fix(tdlib/java): Add missing `org.drinkless.tdlib.Log` class to `:libtd` so `libtdjni.so` JNI registration can find it. Fixes fatal error when clicking "Telegram verbinden" (Can't find class org/drinkless/tdlib/Log).
- chore(secrets): Add ignore for `/.tg.secrets.properties` and create local secrets file (untracked) for Telegram API keys (`TG_API_ID`/`TG_API_HASH`).
- fix(telegram/datasource): Add missing import for Flow `first()` in `TelegramRoutingDataSource` to resolve compile-time reference.
- fix(telegram/ui): Qualify `Accent` token in `TelegramChatPickerDialog` to avoid unresolved reference in nested composable scope.
- fix(telegram/cache): Import `ExistingWorkPolicy` in `TelegramCacheCleanupWorker`.

2025-09-05
- ci(actions): Add `.github/workflows/tdlib-verify.yml` to run `./gradlew verifyTdlib` on push/PR. Expects `TG_API_ID` and `TG_API_HASH` to be configured as GitHub Actions secrets.
- feat(telegram/ui): Harden UX preconditions. Chat picker now prompts to connect when not authenticated and offers a one-click path to the login dialog. Settings shows masked API key quick-check, live auth state, and adds an Abmelden/Reset action.
- feat(telegram/datasource): Clear user hint when falling back to local routing for tg:// without authentication.
- feat(telegram/sync): Soft dedupe by fileUniqueId; add exponential backoff on retries; improve progress reporting structure.
- chore(tdlib/verify): Add `scripts/verify-tdlib-readelf.sh` to assert no dynamic OpenSSL deps in packaged `libtdjni.so` for v7a/arm64.
- chore(gradle): Add `verifyTdlib` Gradle task to run the readelf verification script.
- test(android): Add instrumented smoke-test scaffold for tg:// fallback path with a notifier hook.
- fix(telegram/init): Prevent eager TDLib JNI load at app start by making `TdLibReflection.available()` use `Class.forName(..., initialize=false, ...)`. Also gate routing DataSource download triggers behind `tg_enabled` and check the flag before any TDLib presence checks in `TelegramTdlibDataSource`.
- fix(tdlib/v7a): Build and statically link BoringSSL into `libtdjni.so` for `armeabi-v7a` in `scripts/tdlib-build-v7a.sh`. Eliminates 32‑bit runtime dependency on external OpenSSL libs and fixes crashes on v7a devices.
 - docs(agents): Add explicit Sandbox/WSL execution rules for Codex (repo‑local toolchains `.wsl-*`, portable CMake/gperf setup, TDLib v7a static‑link flow, search/output discipline, documentation upkeep).
 - docs(agents): Add "Quick Verify (WSL)" snippet to validate local toolchain (env vars, cmake/gperf versions, NDK toolchain presence, Java 17).
 - docs(agents): Add one-liner to run setup scripts and verification in a single command under the new Quick Verify section.
 - feat(tdlib/arm64): Static BoringSSL linking for `arm64-v8a` via `scripts/tdlib-build-arm64.sh` (mirrors v7a flow). Produces self‑contained `libtdjni.so` in `libtd/src/main/jniLibs/arm64-v8a/`.
 - build(tdlib): Add fallback wrapper CMake for older TDLib tags without `example/android` (uses `example/java` + embedded `add_subdirectory(TD_DIR)`).

2025-09-04
- chore(tdlib/java): Bundle TDLib Java classes (`Client.java`, `TdApi.java`) in `:libtd` from TGX-Android/tdlib so reflection can find `org.drinkless.tdlib.*` at runtime. Added keep-rules for `org.drinkless.tdlib.**`.
- fix(tdlib/native): Ensure TDLib JNI is loaded by adding `System.loadLibrary("tdjni")` static initializer in `:libtd` `Client.java`. Prevents `UnsatisfiedLinkError` on first TDLib call; works with packaged `arm64-v8a` and `armeabi-v7a` `jniLibs`.
 - chore(build/telegram): Secure secrets sourcing for `TG_API_ID`/`TG_API_HASH`. Precedence: ENV → root `/.tg.secrets.properties` (untracked) → `-P` Gradle props → default. Avoids committing keys while enabling local test builds.

2025-09-04
- fix(player/routing): Default to internal when `playerMode=external` but no preferred external package is set; prevents unwanted Android app chooser and keeps playback in the internal player.

2025-09-04
- chore(tdlib/v7a): Add prebuilt `libtdjni.so` for `armeabi-v7a` (sourced from TGX-Android/tdlib) under `libtd/src/main/jniLibs/armeabi-v7a/`. Ensures v7a runtime parity alongside arm64.

2025-09-04
- feat(telegram/sync+ds): Upsert `telegram_messages` during sync; persist `localPath` from DataSource; add download trigger by fileId; gate TDLib streaming by `tg_enabled`+AUTH.
  - Worker: fixes pagination (offset=-1); records `fileUniqueId`, `supportsStreaming`, `date`, `thumbFileId`; imports thumbs/metadata (duration/container ext); uses chat photo as series poster.
  - Player: `TelegramTdlibDataSource` checks flag/auth and updates `telegram_messages.localPath` once path resolves.
  - DataSource: `TelegramRoutingDataSource` triggers `DownloadFile(fileId)` and persists `localPath` when known.
  - UI: Settings shows minimal sync progress via WorkManager polling.
  - Work: New `TelegramCacheCleanupWorker` trims TD cache by size (GB) daily.

2025-09-04
- fix(ui/library): Collect VOD/Series category collapse/expand state from SettingsStore in `LibraryScreen`; resolves unresolved references `vodCatCollapsedCsv`, `vodCatExpandedOrderCsv`, `seriesCatCollapsedCsv`, `seriesCatExpandedOrderCsv` during `:app:compileDebugKotlin`.
2025-09-04
- feat(telegram/login): Add reflection-based TDLib auth bridge + Settings login flow.
  - New: `telegram/TdLibReflection.kt` (no direct tdlib dependency; uses reflection to drive auth state + send phone/code).
  - New: `data/repo/TelegramAuthRepository.kt` managing client/auth state.
  - UI: Settings → “Telegram verbinden” button opens number/code dialog; “Status (Debug)” shows current auth state.
  - Build: `TG_API_ID` / `TG_API_HASH` BuildConfig fields (read from `gradle.properties`). TDLib libs still required at runtime.
2025-09-04
- feat(telegram/datasource): Add `TelegramRoutingDataSource` for Media3 with `tg://message?chatId=&messageId=` URIs. Internal player auto‑routes tg scheme to local cached file (Room `telegram_messages.localPath`) and falls back if missing. `VodDetailScreen` now emits tg URIs for TG items.
2025-09-04
- feat(telegram/streaming): Add `TelegramTdlibDataSource` (streaming) that uses TDLib (reflection) to download and serve Telegram message files progressively with seek support. Internal player uses this factory; falls back to routing/HTTP when unavailable.
2025-09-04
- feat(series/tg): Add per-episode TG mapping (Episode.tgChatId/tgMessageId/tgFileId + migration v8→v9). Series playback now prefers `tg://message` when episode carries TG refs; PlayerChooser forces internal for tg://. Updated StartScreen and ResumeCarousel to respect TG episodes.
2025-09-04
- feat(telegram/sync): Add `TelegramSyncWorker` with chat/folder picker UI in Settings. Film Sync/Serien Sync let users select chats as sources; worker fetches history via TDLib (reflection), maps media to VOD or Series (SxxExx heuristics), and upserts DB with TG fields.
2025-09-04
- chore(tdlib/packaging): Add `:libtd` module with `jniLibs` (libtdjni.so). App depends on `:libtd` to ensure runtime availability. BuildConfig `TG_API_ID`/`TG_API_HASH` read from `gradle.properties`.

2025-09-03
- feat(telegram/scaffold): Global feature flag in Settings; Room schema v8 adds `MediaItem.source` + TG refs and new `telegram_messages` table + DAO; Gradle packaging prepped for universal ABI (armeabi-v7a, arm64-v8a); ProGuard keep for TDLib. Added `TelegramRepository` to resolve local file paths when present and wired VOD detail playback to use it. Default OFF; no TDLib libs bundled yet.

2025-09-03
- feat(paging): Introduce Paging 3 for large lists. Room DAO now exposes `PagingSource` for type/category and FTS search; repository provides `Flow<PagingData<MediaItem>>`; `LibraryScreen` renders a paged grid with stable keys. Dependencies: `androidx.paging:paging-runtime-ktx`, `androidx.paging:paging-compose`.
- perf/metrics: Tag JankStats frames with `route` and `scroll` via `PerformanceMetricsState` in `LibraryScreen` and `StartScreen`. Log TTFV when first paged items appear in Library.
- ui/perf: Shimmer placeholders in paged grids during refresh/append (Library grid, Start Live picker) for smoother TTFV.
- ui/perf: ShimmerBox now overlays a gently rotating fish icon while loading per item.
- perf/metrics: Per-route JankStats counters via `JankReporter`; logs windowed frames/janks/rate every 5s.
- fix(build): Mark `loadPrevByType` as `suspend` in `PlaylistRepository` to call suspend DAO (`urlsWithExtraByType`) correctly; resolves "Suspension functions can only be called within coroutine body" during `:app:compileDebugKotlin`.

2025-09-03
- feat(search): Add Room FTS4 index (`mediaitem_fts`) over `name` and `sortTitle` with `unicode61` tokenizer (`remove_diacritics=2`). DAO query `globalSearchFts(...)` and repository switch to FTS with prefix `*` and `AND` across tokens. Migration v6→v7 creates table, sync triggers, and backfills.
- perf/ui: Debounce search input in `LibraryScreen` (300 ms) with `snapshotFlow + debounce + collectLatest` for smooth type‑ahead.

 - perf/lifecycle: Migrate key UI state reads to `collectAsStateWithLifecycle` in `InternalPlayerScreen`, `SettingsScreen`, `CollapsibleHeader`, `FishBackground`, and live row EPG observation; reduces leaks and off-screen work.
  - perf/metrics: Wire `JankStats.createAndTrack(window)` in `MainActivity` for lightweight jank logging; basis for start/jank dashboards.
  - perf/lifecycle: Use `repeatOnLifecycle(STARTED)` for side-effectful Flow collections (nav route changes, fish spin triggers, LiveDetail EPG DB observer, global headers snapshot). Ensures collectors stop when app is backgrounded.

2025-09-03
- docs(roadmap): Added "m3uSuite · Roadmap vNext (Q4 2025 – Q2 2026)" section with milestones M0–M3, fixes, performance levers, new implementations, build strategy, risks, metrics, and sequence.

2025-09-03
- perf(http): Remove DataStore access from OkHttp interceptor; headers now read from an in-memory snapshot (`RequestHeadersProvider` with `StateFlow` + atomic snapshot). `HttpClientFactory` seeds snapshot once and reuses it.
- perf(db/import): Add DAO projections for `url, extraJson` and switch M3U import to batch-read minimal columns in 10k chunks; minimal `addedAt` extraction via regex.
- reliability(epg): Remove UI-owned 5m loop in `MainActivity`; rely on WorkManager (`EpgRefreshWorker` periodic + on-demand once at app start) for refresh.
- ui(lifecycle): Migrate key state reads in `MainActivity` to `collectAsStateWithLifecycle`; start header snapshot updates from `MainActivity` lifecycle scope.
- i18n/sort: Normalize `sortTitle` with NFKD + combining mark removal in `M3UParser`; Room queries now `ORDER BY sortTitle COLLATE NOCASE`.

2025-09-03
- docs(agents): Make AGENTS.md canonical; remove diff-approval; doc updates immediate post-patch.
- chore(gitignore): Ignore SSH/private keys and Android signing keystores to avoid accidental commits.
- docs(consolidate): Set AGENTS.md as sole source; removed AGENTS_NEW.md. Set ROADMAP.md as sole source; removed ROADMAP_NEW.md. Updated references and ARCHITECTURE_OVERVIEW header.
- docs(agents): Add Codex operating rules (override) and WSL build guidance; document repo-local WSL folders `.wsl-android-sdk`, `.wsl-gradle`, `.wsl-java-17` and env setup.
- docs(roadmap): Add cross-reference to AGENTS.md WSL/Linux Build & Test section.
- fix(build): Add missing `animateFloat` imports in `ProfileManagerScreen` and `LibraryScreen`; resolves compile errors.
- fix(player): Define `refreshAudioOptions()` in scope before first use; track options refresh on `onTracksChanged`. No behavior change intended.
- docs(architecture): Update EPG design (persistent Now/Next cache + XMLTV fallback + periodic refresh) and permissions repo; minor player notes.

2025-09-03
- feat(http): Unified headers via `RequestHeadersProvider` + `HttpClientFactory`; applied across Internal Player, Live preview, Coil image requests; external player intent adds VLC `headers` array.
- feat(work): Introduced `SchedulingGateway`; wired Setup and Settings triggers to schedule Xtream refresh + enrichment consistently.
- feat(export): `M3UExporter` now streams to a `Writer` and reads DB in batches to reduce memory usage.
- feat(backup): Local settings backup/restore via SAF (`BackupRestoreSection`) and `SettingsBackupManager`; Quick Import row integrated in Setup and Settings.
- ui(home): Removed Quick‑Import card from Home; Quick Import exists in Setup/Settings only.
- docs(roadmap): Moved completed items from roadmap; roadmap now lists only open tasks.

2025-09-02
- feat(profiles): Gast‑Profil eingeführt (konservative Defaults).
- feat(permissions): Pro‑Profil‑Rechte (canOpenSettings, canChangeSources, canUseExternalPlayer, canEditFavorites, canSearch, canSeeResume, canEditWhitelist) + Enforcements (Settings‑Route‑Gating, Externer Player → intern bei Verbot, Favoriten/Assign‑UI‑Gating, Resume‑Sichtbarkeit).
  - Dateien: data/db/Entities.kt, data/db/AppDatabase.kt (v6 + MIGRATION_5_6), data/repo/PermissionRepository.kt, player/PlayerChooser.kt, MainActivity.kt, ui/home/StartScreen.kt, ui/screens/LibraryScreen.kt
- feat(whitelist): Kategorien‑Freigaben + Item‑Ausnahmen; Admin‑UI im ProfileManager (Badges, expandierbare Items mit Kästchen).
  - Dateien: data/db/Entities.kt (kid_category_allow, kid_content_block), data/db/AppDatabase.kt (v5 + MIGRATION_4_5), data/repo/MediaQueryRepository.kt, ui/profile/ProfileManagerScreen.kt
- fix(kid-mode): Home‑Refresh nutzt gefilterte Queries; Favoriten read‑only für eingeschränkte Profile; „Für Kinder freigeben“ nur bei Rechten sichtbar.
  - Dateien: ui/home/StartScreen.kt, ui/components/rows/HomeRows.kt
- chore(db): Schema auf v6; Migrationen idempotent und rückwärtskompatibel.

2025-09-01
- Docs: ROADMAP erweitert um „Performance & Reliability Plan (Top 5)“: Header/HTTP‑Zentralisierung, WorkManager‑Idempotenz, UI‑Lifecycle/Struktur‑Härtung, Streaming‑Exporter + Batch‑I/O, DataStore/EPG‑Hygiene. Siehe Commit 1fbbb49.

2025-08-29
- Docs: Rebuilt `ARCHITECTURE_OVERVIEW.md` from latest `AGENTS_NEW.md` overview.
- Docs: Refreshed `AGENTS.md` (policies, quick build/test, summary).
- Docs: Replaced `ROADMAP.md` with the new Import/Export plan (from `ROADMAP_NEW.md`) and fixed cross-reference to `ARCHITECTURE_OVERVIEW.md §8`.
- Docs: Initialized `CHANGELOG.md`.

2025-08-29
- feat(epg): Auto-Erkennung Xtream-Creds + streamId aus M3U/Stream-URLs; Persistenz in SettingsStore; Worker-Scheduling nach Import; Now/Next via `get_short_epg` ohne manuelle EPG-URL.
  - Dateien: `core/xtream/XtreamDetect.kt`, `core/m3u/M3UParser.kt`, `prefs/SettingsStore.kt`, `data/repo/PlaylistRepository.kt`
  - Status (vor Änderung): nicht funktionierend (Now/Next unzuverlässig)
  - Status (nach Änderung): zu testen durch Nutzer

2025-08-29
- feat(epg): Persistenter EPG-Cache (Room `epg_now_next`) mit Now/Next pro `tvg-id`, inkl. In-Memory TTL.
  - Dateien: `data/db/Entities.kt`, `data/db/AppDatabase.kt`, `data/repo/EpgRepository.kt`
- feat(epg): XMLTV Multi-Indexing (`XmlTv.indexNowNext`) für mehrere Kanäle in einem Durchlauf; EPG-Fallback auch ohne Xtream-Creds aktiv.
  - Dateien: `core/epg/XmlTv.kt`, `data/repo/EpgRepository.kt`
- feat(epg): Hintergrund-Refresh (WorkManager) alle 15 Minuten; bereinigt veraltete Cache-Daten (>24h).
  - Dateien: `work/EpgRefreshWorker.kt`, `MainActivity.kt`, `data/repo/PlaylistRepository.kt`
- feat(ui): Live-Tiles zeigen aktuellen Programmtitel + Fortschrittsbalken.
  - Datei: `ui/components/rows/HomeRows.kt`
- feat(xtream): Import fusioniert `epg_channel_id` aus bestehender DB, wenn Provider sie nicht liefert (Match per `streamId`).
  - Datei: `data/repo/XtreamRepository.kt`
- fix(xtream): Auto-Detection ergänzt kompaktes URL-Schema `http(s)://host/<user>/<pass>/<id>` (ohne `/live`/Extension).
  - Datei: `core/xtream/XtreamDetect.kt`
Status: zu testen durch Nutzer

2025-08-29
- feat(ui): Einheitliches Accent-Design (DesignTokens) + „Carded Look“ mit `AccentCard`.
  - Dateien: `ui/theme/DesignTokens.kt`, `ui/common/CardKit.kt`
- feat(ui): Hintergrund-Polish (Gradient + radialer Glow + geblurrtes App‑Icon) für Settings, Start, Library, PlaylistSetup, ProfileGate/Manager, Live/VOD/Series Detail.
  - Dateien: diverse `ui/screens/*`, `ui/home/StartScreen.kt`, `ui/auth/ProfileGate.kt`, `ui/profile/ProfileManagerScreen.kt`
- feat(ui): Kids‑Profile mit kräftigem KidAccent (#FF5E5B) und stärkerem Glow.
  - Dateien: `ui/theme/DesignTokens.kt`, Hintergründe in Screens
- feat(ui): CTAs/Chips: Akzentuierte Buttons und Chips (Assist/Filter) auf Detail‑Screens.
  - Dateien: `ui/screens/VodDetailScreen.kt`, `ui/screens/SeriesDetailScreen.kt`, `ui/screens/LiveDetailScreen.kt`
- fix(ui/touch): Reordering der Live‑Favoriten nur per Long‑Press; Scrollen auf Touch bleibt flüssig.
  - Datei: `ui/components/rows/HomeRows.kt` (detectDragGesturesAfterLongPress)
Status: zu testen durch Nutzer

2025-08-29
- fix(playback): Einheitliche Header (User-Agent/Referer) auch für VOD/Serie/Resume und Live-Preview gesetzt; Live-Tile-Preview nutzt nun MediaSource mit DefaultHttpDataSource und Default-Request-Properties.
  - Dateien: `ui/screens/VodDetailScreen.kt`, `ui/screens/SeriesDetailScreen.kt`, `ui/components/ResumeCarousel.kt`, `ui/components/rows/HomeRows.kt`
  - Status (vor Änderung): nicht funktionierend (302/Redirect ohne Header)
  - Status (nach Änderung): zu testen durch Nutzer

2025-08-29
- fix(build): Korrigierte Header-Implementierung in ResumeCarousel (Coroutine statt runBlocking; Flow.first korrekt aus Coroutine), fehlende Importe (`collectAsState`, `flow.first`) ergänzt.
  - Dateien: `ui/components/ResumeCarousel.kt`, `ui/components/rows/HomeRows.kt`, `ui/screens/VodDetailScreen.kt`
  - Status (vor Änderung): nicht funktionierend (Build-Fehler)
  - Status (nach Änderung): zu testen durch Nutzer

2025-08-29
- fix(redirect): Erlaube Cross‑Protocol Redirects (http↔https) in allen Player‑HTTP‑Factories; zusätzliche Extra‑Header (JSON aus Settings) werden bei internen Playern und Live‑Preview angewandt.
  - Dateien: `player/InternalPlayerScreen.kt`, `ui/components/rows/HomeRows.kt`
  - Status (vor Änderung): nicht funktionierend (302 bei Redirects)
  - Status (nach Änderung): zu testen durch Nutzer

2025-08-29
- feat(epg): Neuer `EpgRepository` mit kurzem TTL‑Cache (Now/Next via `get_short_epg`), UI‑Integration in Live‑Tiles und Live‑Detail.
  - Dateien: `data/repo/EpgRepository.kt`, `ui/components/rows/HomeRows.kt`, `ui/screens/LiveDetailScreen.kt`
  - Status (vor Änderung): nicht funktionierend (Now/Next inkonsistent, keine Caches)
  - Status (nach Änderung): zu testen durch Nutzer
- feat(epg): XMLTV‑Fallback für Now/Next, falls `get_short_epg` leer/fehlerhaft ist (nutzt `tvg-id` → XMLTV `programme`, streaming Parser, frühzeitiger Abbruch).
  - Dateien: `core/epg/XmlTv.kt`, `data/repo/EpgRepository.kt`
  - Status (nach Änderung): zu testen durch Nutzer
- feat(settings): Sichtbare Schaltfläche „EPG testen (Debug)“ unter Quelle.
  - Datei: `ui/screens/SettingsScreen.kt`
  - Status (nach Änderung): zu testen durch Nutzer
- feat(export): M3U Export in Settings – Teilen als Text oder als Datei speichern (Playlist aus DB generiert inkl. url-tvg, LIVE+VOD URLs).
  - Dateien: `core/m3u/M3UExporter.kt`, `ui/screens/SettingsScreen.kt`
  - Status (nach Änderung): zu testen durch Nutzer
 - fix(export): Teilen als Datei (FileProvider) statt EXTRA_TEXT, um `TransactionTooLargeException` bei großen Playlists zu vermeiden; Provider/paths korrigiert.
  - Dateien: `ui/screens/SettingsScreen.kt`, `app/src/main/res/xml/file_paths.xml`
  - Status (nach Änderung): zu testen durch Nutzer
- fix(xtream): Schonendes Port‑Update in `configureFromM3uUrl()` (passt nur Port an, wenn Host übereinstimmt); Output nur setzen, wenn leer.
  - Datei: `data/repo/XtreamRepository.kt`
  - Status (vor Änderung): ggf. falscher Port bei https‑M3U
  - Status (nach Änderung): zu testen durch Nutzer
- fix(player/chooser): Default playback mode set to "internal" and settings UI already allows override. Prevents unwanted ask-dialog on details Play.
- fix(library/rows): Show all items per category (removed hard caps of 200 in VOD/Series category rows). Keeps top rows limited but category rows complete.
- fix(kids/assign): After assigning to kid profiles from tiles, show a toast for feedback. No permissions change.
- fix(settings/profile/whitelist): Avoid state updates from background threads in ManageWhitelist; update Compose state on main thread to prevent crashes when opening/editing category contents.
- fix(player/pip): Do not pause playback on Activity onPause when entering Picture-in-Picture; continues stream instead of freezing the last frame.
- fix(vod/plot): Show plot in VOD detail page and add a short 2‑line plot snippet on focused VOD/Series tiles.
- fix(tiles/new): "NEU" badge rendering preserved for new rows; no caps.
- fix(tiles/open): Switch from double‑click to single‑click to open tiles across screens; removes leftover zoom/armed state issues after closing.
- fix(vod/title): Strip category prefixes like "4k-A+ - " from displayed titles in details and tiles.
- feat(header/logo): Fish button in header is now clickable from all major screens (Settings, Details, Profiles) to return to Home without losing in‑progress state.
2025-09-11 (cont.)
- feat(obx/step2-a): Begin migration of profiles/permissions/kids/resume/telegram to ObjectBox.
  - Add OBX entities: `ObxProfile`, `ObxProfilePermissions`, `ObxKidContentAllow`, `ObxKidCategoryAllow`, `ObxKidContentBlock`, `ObxScreenTimeEntry`, `ObxResumeMark`, `ObxTelegramMessage`.
  - Repos updated: `PermissionRepository`, `KidContentRepository`, `ScreenTimeRepository`, `ResumeRepository`, `TelegramRepository` now use ObjectBox.
  - UI wired: `ProfileGate` reads profiles/screen-time from OBX; Start/Live/VOD/Series detail screens resolve profile type from OBX; InternalPlayer uses OBX for resume (VOD) and screen-time.
 - Telegram DataSources/Worker: persist and read `localPath` via `ObxTelegramMessage` instead of Room.
  - Note: ProfileManagerScreen and some series resume paths still read Room; they will be migrated in the next step.
- chore(epg): Remove EpgRefreshWorker and periodic EPG scheduling. EPG freshness handled via on‑demand OBX prefetch (visible tiles + favorites at app start). `SchedulingGateway.scheduleEpgPeriodic` becomes no‑op; `refreshFavoritesEpgNow` now prefetches directly into ObjectBox.
- chore(xtream/delta): Re‑enable periodic Xtream delta import (12h; unmetered+charging) alongside on‑demand trigger. Docs aligned.
 - refactor(resume/obx): Unify resume to ObjectBox. Added `setSeriesResume`/`clearSeriesResume` to `ResumeRepository`; `InternalPlayerScreen` and UI (HomeRows/Library) no longer write/read Room resume marks. Carousel and details already used OBX.
- feat(player/series-obx): Remove last Room lookups from series playback. `InternalPlayerScreen` accepts series composites (`seriesId`,`season`,`episodeNum`) and uses `ObxEpisode` to resolve next episode and `ResumeRepository` for resume. `SeriesDetailScreen` and resume UI pass composites; navigation route extended with optional series keys. Kept legacy `episodeId` param for backward compatibility.
- Fix: Restore centralized Coil 3 global ImageLoader via AppImageLoader singleton; resolved Coil 3 API mismatches (no ImageLoaderFactory in v3) and kept tuned disk/memory caches with request-level headers.
- Fix: XtreamObxRepository serialization – use String.serializer() for ListSerializer to avoid unresolved builtins.serializer issues.
- DX: Add detailed playback logging (PlayerChooser decisions, ExoPlayer errors) and toast on error to speed up diagnosing playback issues.
## 2025-09-16
- UI loading order refined: lists (Live/VOD/Series) load first via OBX seeding; images/metadata follow via delta import. Tiles appear immediately.
- EPG prefetch limited to Live rows only; removed unnecessary prefetch from VOD/Series rows. EPG remains lazy and loads when Live tiles are visible; Live detail screen still fetches EPG immediately for the opened channel.
- Playback: VOD play URL builder now respects `containerExt` when reconstructing URLs (better extension fidelity if `MediaItem.url` is absent).
- Xtream seeding: added log `XtreamObxRepo seedListsQuick live=.. vod=.. series=..` to aid diagnosing empty categories (e.g., VOD).
- XtreamDeltaImportWorker tuned for speed: 6h periodic (CONNECTED + battery-not-low), expedited one-shots, exponential backoff; triggers favorite EPG prefetch after successful import.
- Import concurrency: increased detail-fetch parallelism in XtreamObxRepository from 6 → 8 for VOD/Series detail fetches.
- Safe playback diagnostics: PlayUrlHelper logs non-sensitive URL resolution info (host/port/kind/id/ext) to verify stream parsing and propagation.
- VOD container extension: capture `container_extension` from Xtream `movie_data` and persist to OBX; builders and player now honor the correct extension.
- Settings: Added “Import & Diagnose” section showing last import timestamp and seed/delta counts, plus buttons for expedited import and favorites-EPG refresh.
- Series episodes: Parse episode images from Xtream (movie_image/cover/poster_path/thumbnail/img/still_path), persist in ObjectBox, and show in Series detail list.
- Trailers: Embedded trailer player added to VOD and Series details. YouTube links render via in-app WebView (embed), others play via a lightweight in-app ExoPlayer box. Both support expanding to a full-screen dialog.
 - Performance (Start): Reduced paging sizes to show content faster. Start screen now preloads 30 items for Series, VOD, and Live rows (initialLoad=30, pageSize=30, prefetchDistance=10); further items load on scroll. Default sort for Series/VOD switched to newest-first (importedAt desc, fallback yearKey desc) with normalized title tie-breaker.
- Library grouping: For VOD and Series, grouping focuses on Providers only (Years/Genres sections hidden). Live keeps existing grouping.
- TDLib: Rebuild script now focuses on minimal size.
  - Enabled LTO/IPO, MinSizeRel, GC-sections/ICF, and aggressive strip of `libtdjni.so`.
  - Keeps static BoringSSL but compiles with size flags; no dynamic OpenSSL deps.
  - Expect a significant APK size reduction (primarily native .so).
## Unreleased
- chore(ui/focus): Replace the legacy `ui.skin` facade with native FocusKit primitives, add `FocusPrimitives`, and migrate all screens/components to `FocusKit.run`.
- chore(ui/layout): Drop `BuildConfig.CARDS_V1` and remove `ui/cards/*` (PosterCard/ChannelCard/SeasonCard/EpisodeRow + Tagged). Home rows, detail screens, and Live detail now use FishTile-only flows for "more" sections.
- Bootstrap performance: reduce UI overhead while parsing
  - Replace animated Material3 progress with lightweight bar.
  - Suppress live progress during bootstrap (single final update).
  - Increase streaming batch size during bootstrap (8000) to cut event frequency (fallback paths).
  - HTTP bootstrap path uses Reader-based parse to avoid per-batch UI/logic overhead.
- Fix deprecations and warnings (Compose progress overload, Button border, FlowPreview opt-ins, Xtream URL DEPRECATION suppression) without changing core flows.
- Guard icon lookups so missing drawables fall back instead of hitting `painterResource(0)`; removes `Invalid resource ID 0x00000000` spam on cold start.
- Disable Firebase auto-init when no google-services config is bundled and gate push service usage accordingly, avoiding startup warnings on clean installs.
- Fix(nav): use route-aware `popUpToStartDestination` helper to skip invalid resource lookups and remove `No package ID` errors when returning to Home.
2025-09-26
- fix(settings): HTTP‑Traffic‑Log Switch sichtbar und am richtigen Ort. Schalter aus der Xtream‑Quelle entfernt und in den aufklappbaren Reiter „Import & Diagnose“ verschoben. Logger‑Status wird nun beim App‑Start aus den Settings initialisiert (MainActivity → repeatOnLifecycle), damit die Einstellung Sitzungen überdauert.
- feat(debug): Globales Debugging‑Modul + Schalter in „Import & Diagnose“. Loggt Navigationsschritte, DPAD‑Eingaben (UP/DOWN/LEFT/RIGHT/CENTER/BACK, inkl. Player‑Tasten), Tile‑Focus (mit OBX‑Titel in Klammern) und OBX‑Key‑Updates (sort/provider/genre/year) via Logcat („GlobalDebug“). Listener in MainActivity (NavController), Key‑Hooks im Scaffold/Player/Tiles und Hooks im `ObxKeyBackfillWorker`; Status per Settings synchronisiert.
- feat(tv/chrome): Long‑Press DPAD‑LEFT verhält sich wie der Burger/MENU‑Knopf und toggelt die Panels (Expanded/Collapsed) im TV‑Modus; Fokus springt auf den Header beim Expand.
- feat(debug/global): RouteTag + tree‑Logs global auf allen Screens (home/browse/settings/gate/setup/profiles/xt_cfcheck/player + Detail‑Screens). Jeder DPAD‑Log hängt den letzten Fokus‑Kontext als tree‑Pfad an (z. B. route > row:vod > tile:1234). BACK/Escape wird global geloggt; Long‑Press LEFT wird zusätzlich global über Down/Up‑Dauer erkannt.
2025-09-26
- fix(tv/chrome/back): ESC/BACK now collapses HomeChrome whenever it isn’t already collapsed (Expanded or Visible) and consumes the event on TV. Prevents unintended player/activity exit when the chrome is showing; BACK once collapses chrome, a second BACK exits as expected.
- feat(debug/tile-focus): Add generic tile‑focus logs to core row engines (MediaRowCore and MediaRowCorePaged). Logs `focus:<type> id=<id> <uiTitle> (<OBX title>)` plus a matching `tree:` hint on focus. Applies to all rows using the shared engines.
- feat(debug/rows): Add `row:autoCenter idx=<n> visible=<...>` and `row:focusIdx idx=<n>` logs in RowCore/RowCorePaged when GlobalDebug is enabled. Add DPAD LEFT/RIGHT key-up logs for generic tiles (MediaCard) to diagnose skipped-focus vs. scroll.
- feat(debug/rows): Add `row:scroll:start/stop` logs (RowCore & Paged) to correlate DPAD presses, focus changes, and scroll animations for TV rows.
 - feat(tv/tiles): Stronger visual focus on tiles. Increase focused scale to +40% and keep it while focused (pressed uses same scale). Boost halo by using a thicker ring (5dp) and stronger internal fill/border on tile focus. Applied to VOD/Series/Live row tiles and Resume carousel.
 - fix(tv/rows centering): Apply single-step centering to TvFocusRow (if target is already visible). Avoid the subtle left-then-right jitter on DPAD. Debounce focus while scrolling (flush the last requested index on scroll stop) in RowCore/RowCorePaged/TvFocusRow to prevent skipped tiles.
 - fix(tv/focus layering): Elevate focused/pressed tiles via `zIndex(2f)` in tvClickable/focusScaleOnTv and disable layer clipping (`graphicsLayer { clip=false }`) so scaled tiles aren’t visually clipped by parent bounds or overlays.
2025-09-26
- fix(tv/rows/scroll): centralize bring-into-view and centering in new helper `ui/tv/TvRowScroll.kt` and use it from RowCore and TvFocusRow. Prevents jitter and ensures focused tiles are fully visible.
- fix(tv/rows/left-nav): avoid conflicting per-tile autoBringIntoView in horizontal rows (set `autoBringIntoView=false` on row tiles). Restores reliable DPAD LEFT navigation and stops hidden-but-focused tiles.
2025-09-29
- feat(tv/low-spec): Add DeviceProfile with TV heuristics and enable TV low-spec tuning.
  - tvClickable/focusScaleOnTv: reduce focus scale (1.03), drop shadowElevation on TV to cut GPU cost.
  - Paging: use smaller pages on TV (pageSize=16, prefetchDistance=1, initialLoad=32) for smoother focus scroll.
  - Coil: disable crossfade on TV to avoid overdraw; keep RGB_565 and measured sizing.
  - OkHttp: throttle dispatcher on TV (maxRequests=16, perHost=4) to curb IO contention.
- feat(player): Pause Xtream seeding while playing. When internal player is active, `m3u_workers_enabled` is forced OFF (remembering previous state), in-flight Xtream jobs are canceled, and the flag is restored on exit.
2025-09-30
- feat(tv/forms): Add TV Form Kit v1 under `ui.forms` with DPAD‑optimized rows: `TvFormSection`, `TvSwitchRow`, `TvSliderRow`, `TvTextFieldRow`, `TvSelectRow`, `TvButtonRow`, and `Validation` helpers. Consistent focus visuals and inline validation hints; text fields use dialog input on TV to avoid keyboard traps.
- feat(setup): Migrate `PlaylistSetupScreen` to use the TV Form Kit when `BuildConfig.TV_FORMS_V1` is ON (default). Legacy controls remain as fallback when the flag is OFF.
- docs(tv/forms): Add `docs/tv_forms.md` with layout/behavior guidelines and usage examples.
2025-09-30
- feat(ui/actions): Introduce centralized MediaAction model + MediaActionBar under `ui.actions` with DPAD‑friendly buttons and test tags. Telemetry hooks (`ui_action_*`) added.
- feat(details): Migrate detail screens to MediaActionBar when `BuildConfig.MEDIA_ACTIONBAR_V1` is ON (default):
  - VodDetail: Resume + Play + Trailer + Share
  - LiveDetail: Play + OpenEPG + Share (+ Add/Remove favorites when permitted)
  - SeriesDetail: Play (first episode) + Trailer; per‑episode rows now render a MediaActionBar (Resume? → Play → Share)
- feat(detail/scaffold): Add `ui/detail` with `DetailHeader`, `MetaChips`, `HeroScrim`, `DetailScaffold` and flag `BuildConfig.DETAIL_SCAFFOLD_V1` (default ON). Migrate VOD + Series + Live headers to `DetailHeader` under the flag.
- docs(actions): Add `docs/media_actions.md` with API/usage/order guidelines.
- feat(ui/state): Introduce UiState layer (`UiState`, `StatusViews`, `collectAsUiState`) gated by `BuildConfig.UI_STATE_V1` (default ON). Detail screens (VOD/Series/Live) now render a single state (Loading/Empty/Error/Success) with early-return gates; legacy spinners remain as fallback when flag is OFF.
- feat(library/search): Reintroduce Library search rows using Paging with `collectAsUiState` gating; renders Loading/Empty/Error/Success and supports retry. Start search now gates via a combined paging count across Series/VOD/Live.
- feat(ui/cards): Add unified Cards library (`ui/cards/*`) and flag `BuildConfig.CARDS_V1` (default ON). `HomeRows` delegates to `PosterCard`/`ChannelCard` under the flag; `SeriesDetail` uses `EpisodeRow` for per‑episode items.
- feat(playback): Add centralized PlaybackLauncher (`playback/*`) with `PlayRequest`/`PlayerResult` and flag `BuildConfig.PLAYBACK_LAUNCHER_V1` (default ON). Migrate VOD/Series/Live detail actions and Resume carousel to use the launcher when enabled.
2025-09-30
- fix(live/detail): Resolve Kotlin parse error “Expecting a top level declaration” by moving EPG/Kid sheet dialogs inside `LiveDetailScreen` body and correcting brace balance. Prevents premature function closure and restores release build.
- chore(start,library): Migrate remaining direct PlayerChooser starts to centralized PlaybackLauncher (flagged via PLAYBACK_LAUNCHER_V1). Start and Library now route internal playback via the nav `player` route through the launcher’s `onOpenInternal` hook for consistent resume/telemetry.
- feat(vod/live detail): Wire missing onOpenDetails handlers. VOD “Similar” now opens the selected VOD detail; Live “Mehr aus Kategorie” opens the selected channel’s detail (new `openVod`/`openLive` lambdas on detail screens, passed from MainActivity).
2025-10-02
- fix(tv/start): Auto-expand HomeChrome on first start when Start is empty (no rows) and auto-focus the Settings button in the top-right FishIT header on TV. Ensures immediate access to Settings after PIN without content. DPAD LEFT now also expands HomeChrome from the empty screen to escape the white screen.
 - ui(detail): VOD and Series hero background now fills the entire screen (outside scaffold padding) with ContentScale.Crop. TV/landscape zooms to cover width; portrait covers screen while preserving aspect ratio. Removed FishBackground overlay layer from both detail screens.
 - ui(detail/header): Removed the top HeroScrim band inside DetailHeader for VOD and Series. The full-screen hero now uses the same shared alpha as the former scrim (`HERO_SCRIM_IMAGE_ALPHA = 0.5`). `DetailHeader` gains `showHeroScrim` (default true); Live keeps scrim, VOD/Series disable it.
 - fix(vod/detail): Align VOD detail import + rendering with Series.
   - Trigger detail import when plot OR imagesJson is missing (previously only plot), so backdrops get fetched reliably.
   - Observe imagesJson changes and recompute backdrop at runtime.
   - Remove placeholder plot text; only render plot when non-blank (same as Series).
 - feat(detail/centralization): Unified detail rendering across VOD/Series/Live via `ui/detail`.
   - Add `DetailHeaderExtras` (MPAA/Age/compact Audio/Video chips) and `DetailFacts` (Jahr, Laufzeit, Container/Qualität, ★Rating, Provider/Kategorie, Genres, Länder, Regie/Cast, Release, IMDB/TMDB‑IDs+Link, Audio/Video/Bitrate).
   - Remove/deactivate legacy header paths. Start/Home rows no longer prefetch details; details load metadata on-demand only.
   - Disable DPAD‑LEFT→HomeChrome in details (`enableDpadLeftChrome=false`); re-enable BACK via Compose BackHandler on VOD/Series.
 - feat(xtream/normalize): VOD info block prioritized over `movie_data` with robust synonyms.
   - Poster: `movie_image|poster_path|cover|cover_big`; Backdrops: `backdrop_path` (array/string)
   - Plot: `plot|description|plot_outline|overview`; Trailer: `youtube_trailer|trailer|trailer_url|youtube|yt_trailer`
   - Genre/Release: `genre|genres`, `releasedate|releaseDate`; Technik: `audio|video|bitrate`; IDs: `tmdb_id|tmdb_url`, `o_name|cover_big`
 - ui(detail/tmdb): Poster/Cover/Backdrop selection follows TMDb order for VOD and Series.
   - images = [poster, cover?, backdrops...]; header poster uses cover if present (fallback poster).
   - full-screen hero/backdrop uses first backdrop (fallback poster).
 - feat(detail/metadata): Rich on-demand metadata on VOD/Series detail screens.
   - Load metadata only when a detail is opened; removed neighbor/global prefetch from Start/Home rows and details.
   - VOD shows extra fields (MPAA/Age, Audio/Video/Bitrate, TMDb link) as chips/sections; plot rendered only when non-blank.
   - Trailer field robust via synonyms for both VOD/Series (youtube_trailer/trailer/trailer_url/youtube/yt_trailer).
2025-10-04
- fix(ui/start): StartScreen sections no longer collapse at the top. Apply vertical weights to Series/Filme/Live containers and auto-size row heights in landscape (40/40/20). Result: three stable sections, no overlap, proper use of screen height on TV.
2025-10-05
- fix(ui/gate,tv): ProfileGate tiles (Adult, Add, Kids) wrapped with `tvFocusFrame` for a robust, always-visible TV focus halo. `tvClickable` on these tiles now uses neutral scaling and no extra ring to avoid double effects. Shapes aligned with tile silhouettes (rounded 28dp/22dp) so the halo matches visuals. Improves DPAD clarity on TVs and aligns with Compose TV 2025 guidance.
 - chore(roadmap/docs): Set "Prio 1 — Globale Zentralisierung Fokus/TV‑Darstellung" at the top of ROADMAP; removed verstreute TV‑Focus Roadmap‑Einträge. Added canonical guide `tools/Zentralisierung.txt` for all future focus/TV work.
 - feat(ui/focus): Added `ui/focus/FocusKit.kt` as a single import surface for focus primitives and rows. Re‑exports `tvClickable`, `tvFocusFrame`, `tvFocusableItem`, `focusGroup`, and both `TvFocusRow` variants via `TvRow(...)`. Screens can now use `FocusKit` only.
 - chore(ui/gate): ProfileGate now uses FocusKit (`tvFocusFrame`, `tvClickable`, `TvRow`) and removes duplicate per-item focus logic (`tvFocusableItem`, bringIntoViewOnFocus) inside the kids row. Keeps 1:1 visuals with centralized primitives.
 - refactor(ui/gate): Simplified Adult and Add tiles to a single top‑level Surface that is both focusable and clickable. Removed redundant borders/elevations and ensured bringIntoViewOnFocus is attached to the top wrapper so initial focus is visible and DPAD navigation highlights the correct layer.
2025-10-06
- tooling(tv/audit): Align `tools/audit_tv_focus.sh` with `tools/Zentralisierung.txt`. Added checks for forbidden TvLazyRow, centralized bring-into-view (flag per-item `bringIntoViewRequester`/`onFocusChanged`/`scrollToItem`), duplicate focus indicators (tvClickable with non-neutral scale/border outside `TvButtons`), and SSOT enforcement (no custom focus primitives outside central modules). Excludes diff folders (`a/**`, `b/**`) and `.git`; allows central facades (`ui/focus/FocusKit.kt`, `ui/skin/PackageScope.kt`). Summary now reports new categories.

- feat(ui/focus): Finalized global `FocusKit` facade. Adds a single import surface for all focus usage (TV + phone/tablet):
  - Primitives: `tvClickable`, `tvFocusFrame`, `tvFocusableItem`, `focusGroup`, `focusBringIntoViewOnFocus`, `focusScaleOnTv`.
  - Rows: `TvRowLight` (delegates to `ui/tv/TvFocusRow`), `TvRowMedia` and `TvRowPaged` (delegate to `RowCore` engines with prefetch, chrome edge, and focus memory).
  - DPAD helpers: `onDpadAdjustLeftRight/UpDown` (TV‑only by default), `focusNeighbors` for keypad/grid navigation.
  - Buttons: Re‑exports `TvButton`/`TvTextButton`/`TvOutlinedButton`/`TvIconButton` for consistent focus visuals.
  - Backward‑compat: existing top‑level wrappers remain; new `FocusKit.*` is the single recommended entry point for screens.

- docs(roadmap): Temporarily set all previously open roadmap items to OFF and added a new top priority section “FocusKit Migration (ON)” with a repo‑wide audit and concrete migration list (rows, primitives, forms) plus guidance. Aligns delivery with the finalized FocusKit facade.

- refactor(ui/auth/profilegate): Switched ProfileGate to the FocusKit facade. Replaced TextButton actions with `FocusKit.TvTextButton` and routed keypad/tiles through `FocusKit.run { Modifier.tvClickable/tvFocusFrame/focusBringIntoViewOnFocus }`. Behavior unchanged; audit recognizes button focus visuals.

- docs(ui/layout): Add centralized Fish* modules and plan
  - Tokens: `FishTheme` (FishDimens) + CompositionLocal; editables for size/spacing/corners/focus scale/glow.
  - Tiles/Rows: `FishTile` (ContentScale.Fit, no per‑tile scroll) + `FishRow(Light/Media/Paged)` (fixed spacing/padding, DPAD/edge logic in Media).
  - Content: `FishVodContent` (title/poster/resume/new/assign/play/logging/footer), `FishSeriesContent`/`FishLiveContent` (base), helpers `FishMeta`/`FishActions`/`FishLogging`, `FishResumeTile`.
  - CARDS_V1 slated for removal during porting; PosterCard/ChannelCard/PosterCardTagged will be replaced with FishTile.

- roadmap: Add Tiles/Rows Centralization (ON). Mark FocusKit Migration as dependent on this centralization.
2025-10-07
- docs(centralization): Deep-docs sweep to align with new Fish* layout. Marked legacy Cards v1 (PosterCard/ChannelCard/SeasonCard/EpisodeRow) as deprecated/replaced, removed guidance that suggested building tiles/focus per-screen, and documented FishTheme/FishTile/FishRow/FishContent (+ FishMeta/FishActions/FishLogging/FishResumeTile) as the single source of truth. Updated media_actions, detail_scaffold, tv_forms, playback_launcher to reference Fish* where relevant. Roadmap now blocks FocusKit finalization on completing Tiles/Rows centralization.<|MERGE_RESOLUTION|>--- conflicted
+++ resolved
@@ -3,13 +3,10 @@
   2.0's stricter `arrayOf` inference so release builds stop reporting
   `Array<Class<out Comparable<*> & Serializable>>` mismatches.
 - fix(telegram/settings): Import the FishForm slider composable so the Telegram
-  Settings sliders compile again under Kotlin 2.0.
-<<<<<<< HEAD
+  Settings sliders compile again under Kotlin 2.0.<<<<<<< codex/fix-compilation-errors-in-settingsscreen-f81x40
 - fix(telegram/tdlib): Explicitly type the phone-auth settings constructor
   parameters as `Array<Class<*>>` so Kotlin 2.0 release builds accept the
-  mixed primitive/custom class signatures TDLib expects.
-=======
->>>>>>> fcae75c8
+  mixed primitive/custom class signatures TDLib expects.=======>>>>>>> main
 
 2025-10-25
 - feat(telegram/settings): Expose full TDLib runtime controls in Settings. Users can
