plugins {
    id("com.android.application") apply false
    id("org.jetbrains.kotlin.android") apply false
    id("com.google.devtools.ksp") apply false
    id("org.jetbrains.kotlin.plugin.serialization") apply false
    id("org.jetbrains.kotlin.plugin.compose") apply false
    id("io.gitlab.arturbosch.detekt") version "1.23.8" apply false
    id("org.jlleitschuh.gradle.ktlint") version "12.1.2" apply false
    id("com.github.ben-manes.versions") version "0.51.0" apply true
<<<<<<< HEAD
    id("org.jetbrains.kotlinx.kover") version "0.9.0" apply true
    id("com.osacky.doctor") version "0.10.0" apply true
=======
    id("org.jetbrains.kotlinx.kover") version "0.8.3" apply true
    
    // Add the dependency for the Google services Gradle plugin
    id("com.google.gms.google-services") version "4.4.4" apply false
>>>>>>> db265f6c
}

// Apply quality plugins to all subprojects
subprojects {
    apply(plugin = "io.gitlab.arturbosch.detekt")
    apply(plugin = "org.jlleitschuh.gradle.ktlint")
    
    configure<io.gitlab.arturbosch.detekt.extensions.DetektExtension> {
        config.setFrom(rootProject.files("detekt-config.yml"))
        buildUponDefaultConfig = true
        allRules = false
    }
    
    configure<org.jlleitschuh.gradle.ktlint.KtlintExtension> {
        version.set("1.5.0")
        android.set(true)
        outputToConsole.set(true)
        outputColorName.set("RED")
        ignoreFailures.set(false)
        
        filter {
            exclude("**/generated/**")
            exclude("**/build/**")
            exclude("**/reference/**")
        }
    }
}

// Configure dependency updates plugin
tasks.named<com.github.benmanes.gradle.versions.updates.DependencyUpdatesTask>("dependencyUpdates").configure {
    // Reject all non stable versions
    rejectVersionIf {
        isNonStable(candidate.version)
    }
    
    // Optional: report in multiple formats
    outputFormatter = "json,html,txt"
    outputDir = "build/dependencyUpdates"
    reportfileName = "report"
}

fun isNonStable(version: String): Boolean {
    val stableKeyword = listOf("RELEASE", "FINAL", "GA").any { version.uppercase().contains(it) }
    val regex = "^[0-9,.v-]+(-r)?$".toRegex()
    val isStable = stableKeyword || regex.matches(version)
    return isStable.not()
}

// Configure Kover for test coverage
kover {
    reports {
        filters {
            // Exclude generated code and tests
            excludes {
                classes(
                    "**/BuildConfig",
                    "**/R",
                    "**/R\$*",
                    "**/Manifest",
                    "**/Manifest\$*",
                    "**/*Test*",
                    "**/*\$*",
                    "**/reference/**",
                )
                packages(
                    "*.generated.*",
                    "*.build.*",
                )
            }
        }
    }
}

// Configure Gradle Doctor for build health checks
doctor {
    // Warn about negative Avoidance Savings  
    negativeAvoidanceThreshold = 500
    // Don't fail build on GC warnings
    warnWhenNotUsingParallelGC = false
    // Enable test caching
    enableTestCaching = true
}<|MERGE_RESOLUTION|>--- conflicted
+++ resolved
@@ -7,15 +7,11 @@
     id("io.gitlab.arturbosch.detekt") version "1.23.8" apply false
     id("org.jlleitschuh.gradle.ktlint") version "12.1.2" apply false
     id("com.github.ben-manes.versions") version "0.51.0" apply true
-<<<<<<< HEAD
     id("org.jetbrains.kotlinx.kover") version "0.9.0" apply true
     id("com.osacky.doctor") version "0.10.0" apply true
-=======
-    id("org.jetbrains.kotlinx.kover") version "0.8.3" apply true
     
     // Add the dependency for the Google services Gradle plugin
     id("com.google.gms.google-services") version "4.4.4" apply false
->>>>>>> db265f6c
 }
 
 // Apply quality plugins to all subprojects
