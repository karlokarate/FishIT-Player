#!/usr/bin/env python3
# -*- coding: utf-8 -*-
"""
Bot 1 — ContextMap (projektneutral, Shared-Lib)
-----------------------------------------------------------------
Erzeugt:
- .github/codex/context/run-<id>-issue-<#>-<sha7>/solver_input.json
- .github/codex/context/run-.../solver_task.json    (NEU: ausführbares Mandat für Bot 2)
- .github/codex/context/run-.../summary.md          (Problem/Lösungsweg in eigenen Worten)
- (Legacy) .github/codex/context/run-.../solver_plan.json (nur minimale Kompatibilität für alten Solver)

Funktionen:
- Issue-Parse (issues/issue_comment/workflow_dispatch)
- Repo-Scan & Stack-/Keyword-Analyse
- Kandidaten-/Modul-Erkennung (heuristisch, projektneutral)
- Allowed-Targets & Execution-Guardrails (strict by default)
<<<<<<< HEAD
- Dispatch an Bot 2 (repository_dispatch: codex-solver-context-ready)
- Kommentar im Issue (eigene Zusammenfassung; kein Copy-Paste)
=======
- Dispatch an Bot 2 (direkt via workflow_dispatch: codex-solve.yml)
- Kommentar im Issue (eigene Zusammenfassung; kein Copy-Paste)
- Fallback: Wenn kein Issue-Kontext vorhanden ist, wird NICHT kommentiert, aber Artefakte/Step-Summary werden geschrieben.
>>>>>>> 8fd739d4

Benötigt: requests, openai (für AI-Zusammenfassung optional), chardet (optional)
Kompatibel mit der Shared-Lib in `.github/codex/lib/`.
"""

from __future__ import annotations
<<<<<<< HEAD
import os, re, sys, json, time, logging, hashlib
from pathlib import Path
from typing import Any, Dict, List, Optional, Tuple

# ---------- Shared-Lib import ----------
LIB_CANDIDATES = [
    os.path.join(os.getcwd(), ".github", "codex", "lib"),
    os.path.join(os.path.dirname(__file__), "lib"),
]
for _lib in LIB_CANDIDATES:
    if os.path.isdir(_lib) and _lib not in sys.path:
        sys.path.insert(0, _lib)

try:
    import gh, io_utils, repo_utils, profiles, task_schema, logging_utils
    try:
        import ai_utils
        HAVE_AI = True
    except Exception:
        HAVE_AI = False
except Exception as e:
    print("::error::Shared-Library nicht gefunden. Lege `.github/codex/lib/` an und füge die Module hinzu.")
    raise

# ---------- Konfiguration ----------
logging.basicConfig(level=logging.INFO, format="%(levelname)s: %(message)s")

POST_ISSUE_COMMENT = os.getenv("CODEX_POST_ISSUE_COMMENT", "true").strip().lower() in {"1", "true", "yes"}
ADD_LABEL          = os.getenv("CODEX_ADD_LABEL", "true").strip().lower() in {"1", "true", "yes"}
NOTIFY_SOLVER      = os.getenv("CODEX_NOTIFY_SOLVER", "true").strip().lower() in {"1", "true", "yes"}
DEEP_REASONING     = os.getenv("CODEX_DEEP_REASONING", "true").strip().lower() in {"1", "true", "yes"}

# Größenlimits (Text-/Binär-Einbettung für solver_input.json)
MAX_TEXT_BYTES     = int(os.getenv("CODEX_MAX_TEXT_EMBED_BYTES", "1048576"))  # 1 MiB
MAX_BIN_B64_BYTES  = int(os.getenv("CODEX_MAX_BIN_BASE64_BYTES", "524288"))   # 512 KiB

RUN_ID   = os.getenv("GITHUB_RUN_ID", str(int(time.time())))
SHORT_SHA = (os.getenv("GITHUB_SHA", "")[:7] or "nosha")

# ---------- Hilfsfunktionen ----------

def _event_ctx() -> Dict[str, Any]:
    ev = os.getenv("GITHUB_EVENT_NAME", "")
    payload = gh.event_payload()
    ictx = {"event_name": ev, "issue_number": None, "title": "", "body": ""}

    if ev == "issues":
        issue = payload.get("issue") or {}
        ictx["issue_number"] = issue.get("number")
        ictx["title"] = issue.get("title", "") or ""
        ictx["body"] = issue.get("body", "") or ""
    elif ev == "issue_comment":
        issue = payload.get("issue", {}) or {}
        comment = payload.get("comment", {}) or {}
        ictx["issue_number"] = issue.get("number")
        ictx["title"] = issue.get("title", "") or ""
        ictx["body"] = comment.get("body", "") or ""
    else:
        inputs = payload.get("inputs", {}) or {}
        ictx["title"] = inputs.get("title", "") or ""
        ictx["body"] = inputs.get("body", "") or ""
    return ictx

_TEXT_LIKE_EXT = (".gradle",".kts",".xml",".md",".txt",".json",".yml",".yaml",".kt",".java",
                  ".py",".sh",".bat",".ps1",".properties",".cfg",".ini",".csv",".proto",".tl",
                  ".go",".rs",".swift",".dart",".html",".css",".scss",".ts",".tsx",".jsx",
                  ".c",".h",".cc",".cpp",".hpp",".sql")

def _read_repo_file(path: str, always_embed: bool = False, tracked_set: Optional[set] = None) -> Dict[str, Any]:
    p = Path(path)
    info: Dict[str, Any] = {"path": path, "size": None, "sha256": None, "is_text": None, "encoding": None}
    try:
        b = p.read_bytes()
    except Exception as e:
        info["error"] = f"read_error: {type(e).__name__}: {e}"
        return info
    info["size"] = len(b)
    info["sha256"] = io_utils.file_sha256(b)
    text_like = p.suffix.lower() in _TEXT_LIKE_EXT
    is_text = io_utils.is_probably_text(b) or text_like
    info["is_text"] = bool(is_text)
    if is_text:
        enc = io_utils.detect_encoding(b)
        info["encoding"] = enc
        if always_embed or len(b) <= MAX_TEXT_BYTES:
            info["text"] = b.decode(enc, errors="replace")
        else:
            chunk = b.decode(enc, errors="replace")[:MAX_TEXT_BYTES]
            info["text"] = chunk
    else:
        if always_embed or len(b) <= MAX_BIN_B64_BYTES:
            import base64
            info["base64"] = base64.b64encode(b).decode("ascii")
        else:
            info["binary_summary"] = {"note": "binary too large", "size": len(b)}
    return info

def _detect_profile_and_commands(files: List[str]) -> Tuple[str, Dict[str, Any]]:
    prof = profiles.detect_language_profile(files)
    cmds = profiles.resolve_commands(prof)
    return prof, cmds

def _build_allowed_targets(candidates: List[str], suggested_new: List[str]) -> Tuple[Dict[str, Any], Dict[str, Any]]:
    modify: List[str] = []
    create: List[str] = []
    tests:  List[str] = ["tests/**", "test/**"]

    seen = set()
    for f in candidates[:120]:
        if "/" in f and not f.endswith("/"):
            parent = str(Path(f).parent).replace("\\", "/")
            if f not in seen:
                modify.append(f); seen.add(f)
            if parent and parent not in seen:
                modify.append(parent + "/**"); seen.add(parent + "/**")

    for nf in suggested_new[:60]:
        if nf not in create:
            create.append(nf)

    allowed = {"modify": sorted(set(modify)), "create": sorted(set(create)), "tests": sorted(set(tests))}
    execution = {"strict_mode": True, "dir_rewrite_allowed": False}
    return allowed, execution

def _summarize_issue_own_words(issue_ctx: Dict[str, Any], analysis: Dict[str, Any]) -> str:
    if HAVE_AI and (os.getenv("OPENAI_API_KEY") or "").strip():
        try:
            return ai_utils.summarize_issue_in_own_words(issue_ctx, analysis)
        except Exception as e:
            logging.warning("AI-Summary fehlgeschlagen, Fallback: %s", e)

    title = (issue_ctx.get("title") or "").strip()
    candidates = analysis.get("candidate_files") or []
    lines = [
        "## Problem (condensed)",
        f"{title or 'No title provided.'}",
        "",
        "## Proposed solution path",
        "- Reproduce based on provided steps or minimal repro.",
        "- Focus changes on the most likely affected files:",
    ] + [f"  - `{c}`" for c in candidates[:10]] + [
        "- Add/adjust tests to prove the fix.",
    ]
    return "\n".join(lines)

# ---------- Main ----------

def main():
    ictx = _event_ctx()
    issue_no = ictx.get("issue_number")
    title = ictx.get("title", "") or ""
    body  = ictx.get("body", "") or ""

    paths = io_utils.context_paths(issue_no, RUN_ID, SHORT_SHA)
    RUN_DIR = paths["RUN_DIR"]
    SOLVER_INPUT = paths["SOLVER_INPUT"]
    SOLVER_TASK  = paths["SOLVER_TASK"]
    SOLVER_PLAN  = paths["SOLVER_PLAN"]
    SUMMARY_MD   = paths["SUMMARY"]

    all_files = repo_utils.list_all_files()
    lang_stats = repo_utils.language_stats(all_files)
    stack = repo_utils.detect_stack_files(all_files)
    largest = sorted(all_files, key=lambda p: (Path(p).stat().st_size if Path(p).exists() else 0), reverse=True)[:15]
    topdirs = repo_utils.top_dirs_by_count(all_files, 10)
    keywords = repo_utils.extract_keywords(title + " " + body, limit=15)
    candidates = repo_utils.pick_candidate_files(all_files, keywords, limit=30)

    def _suggest_new_files(keywords: List[str], stack: Dict[str, List[str]], top_langs: List[str], issue_no: Optional[int]) -> List[str]:
        base = []
        key = keywords[0] if keywords else "feature"
        n = issue_no or int(time.time())
        base += [f"tests/{key}_spec.md", f"docs/issue-{n}-decision-record.md"]
        if "python" in stack or "py" in top_langs: base.append(f"tests/test_{key}.py")
        if "nodejs" in stack or "ts" in top_langs or "js" in top_langs: base.append(f"tests/{key}.spec.ts")
        if "java_gradle" in stack or "android" in stack: base.append(f"{key}/src/test/java/.../{key.capitalize()}Test.java")
        if ".net" in stack: base.append(f"tests/{key}.Tests.cs")
        if "go" in stack or "go" in top_langs: base.append(f"{key}/{key}_test.go")
        return sorted(set(base))

    top_lang_keys = [k for k, _ in list(lang_stats.items())[:5]]
    new_files = _suggest_new_files(keywords, stack, top_lang_keys, issue_no)

=======
import os, re, sys, json, time, logging
from pathlib import Path
from typing import Any, Dict, List, Optional, Tuple

# ---------- Shared-Lib import ----------
LIB_CANDIDATES = [
    os.path.join(os.getcwd(), ".github", "codex", "lib"),
    os.path.join(os.path.dirname(__file__), "lib"),
]
for _lib in LIB_CANDIDATES:
    if os.path.isdir(_lib) and _lib not in sys.path:
        sys.path.insert(0, _lib)

try:
    import gh, io_utils, repo_utils, profiles, task_schema, logging_utils
    try:
        import ai_utils
        HAVE_AI = True
    except Exception:
        HAVE_AI = False
except Exception as e:
    print("::error::Shared-Library nicht gefunden. Lege `.github/codex/lib/` an und füge die Module hinzu.")
    raise

# ---------- Konfiguration ----------
logging.basicConfig(level=logging.INFO, format="%(levelname)s: %(message)s")

POST_ISSUE_COMMENT = os.getenv("CODEX_POST_ISSUE_COMMENT", "true").strip().lower() in {"1", "true", "yes"}
ADD_LABEL          = os.getenv("CODEX_ADD_LABEL", "true").strip().lower() in {"1", "true", "yes"}
NOTIFY_SOLVER      = os.getenv("CODEX_NOTIFY_SOLVER", "true").strip().lower() in {"1", "true", "yes"}
DEEP_REASONING     = os.getenv("CODEX_DEEP_REASONING", "true").strip().lower() in {"1", "true", "yes"}

# Größenlimits (Text-/Binär-Einbettung für solver_input.json)
MAX_TEXT_BYTES     = int(os.getenv("CODEX_MAX_TEXT_EMBED_BYTES", "1048576"))  # 1 MiB
MAX_BIN_B64_BYTES  = int(os.getenv("CODEX_MAX_BIN_BASE64_BYTES", "524288"))   # 512 KiB

RUN_ID   = os.getenv("GITHUB_RUN_ID", str(int(time.time())))
SHORT_SHA = (os.getenv("GITHUB_SHA", "")[:7] or "nosha")

# ---------- Hilfsfunktionen ----------

def _event_ctx() -> Dict[str, Any]:
    ev = os.getenv("GITHUB_EVENT_NAME", "") or os.getenv("GH_EVENT_NAME", "")
    payload = gh.event_payload()
    ictx = {"event_name": ev, "issue_number": None, "title": "", "body": ""}

    if ev == "issues":
        issue = payload.get("issue") or {}
        ictx["issue_number"] = issue.get("number")
        ictx["title"] = issue.get("title", "") or ""
        ictx["body"] = issue.get("body", "") or ""
    elif ev == "issue_comment":
        issue = payload.get("issue", {}) or {}
        comment = payload.get("comment", {}) or {}
        ictx["issue_number"] = issue.get("number")
        ictx["title"] = issue.get("title", "") or ""
        ictx["body"] = comment.get("body", "") or ""
    else:  # workflow_dispatch or other
        inputs = payload.get("inputs", {}) or {}
        ictx["title"] = inputs.get("title", "") or ""
        ictx["body"] = inputs.get("body", "") or ""
        # Allow manual override by input "issue"
        try:
            if (inputs.get("issue") or "").strip().isdigit():
                ictx["issue_number"] = int(inputs.get("issue"))
        except Exception:
            pass
    return ictx

_TEXT_LIKE_EXT = (".gradle",".kts",".xml",".md",".txt",".json",".yml",".yaml",".kt",".java",
                  ".py",".sh",".bat",".ps1",".properties",".cfg",".ini",".csv",".proto",".tl",
                  ".go",".rs",".swift",".dart",".html",".css",".scss",".ts",".tsx",".jsx",
                  ".c",".h",".cc",".cpp",".hpp",".sql")

def _read_repo_file(path: str, always_embed: bool = False, tracked_set: Optional[set] = None) -> Dict[str, Any]:
    p = Path(path)
    info: Dict[str, Any] = {"path": path, "size": None, "sha256": None, "is_text": None, "encoding": None}
    try:
        b = p.read_bytes()
    except Exception as e:
        info["error"] = f"read_error: {type(e).__name__}: {e}"
        return info
    info["size"] = len(b)
    info["sha256"] = io_utils.file_sha256(b)
    text_like = p.suffix.lower() in _TEXT_LIKE_EXT
    is_text = io_utils.is_probably_text(b) or text_like
    info["is_text"] = bool(is_text)
    if is_text:
        enc = io_utils.detect_encoding(b)
        info["encoding"] = enc
        if always_embed or len(b) <= MAX_TEXT_BYTES:
            info["text"] = b.decode(enc, errors="replace")
        else:
            info["text"] = b.decode(enc, errors="replace")[:MAX_TEXT_BYTES]
    else:
        if always_embed or len(b) <= MAX_BIN_B64_BYTES:
            import base64
            info["base64"] = base64.b64encode(b).decode("ascii")
        else:
            info["binary_summary"] = {"note": "binary too large", "size": len(b)}
    return info

def _detect_profile_and_commands(files: List[str]) -> Tuple[str, Dict[str, Any]]:
    prof = profiles.detect_language_profile(files)
    cmds = profiles.resolve_commands(prof)
    return prof, cmds

def _build_allowed_targets(candidates: List[str], suggested_new: List[str]) -> Tuple[Dict[str, Any], Dict[str, Any]]:
    modify: List[str] = []
    create: List[str] = []
    tests:  List[str] = ["tests/**", "test/**"]

    seen = set()
    for f in candidates[:120]:
        if "/" in f and not f.endswith("/"):
            parent = str(Path(f).parent).replace("\\", "/")
            if f not in seen:
                modify.append(f); seen.add(f)
            if parent and parent not in seen:
                modify.append(parent + "/**"); seen.add(parent + "/**")

    for nf in suggested_new[:60]:
        if nf not in create:
            create.append(nf)

    allowed = {"modify": sorted(set(modify)), "create": sorted(set(create)), "tests": sorted(set(tests))}
    execution = {"strict_mode": True, "dir_rewrite_allowed": False}
    return allowed, execution

def _summarize_issue_own_words(issue_ctx: Dict[str, Any], analysis: Dict[str, Any]) -> str:
    if HAVE_AI and (os.getenv("OPENAI_API_KEY") or "").strip():
        try:
            return ai_utils.summarize_issue_in_own_words(issue_ctx, analysis)
        except Exception as e:
            logging.warning("AI-Summary fehlgeschlagen, Fallback: %s", e)

    title = (issue_ctx.get("title") or "").strip() or "(no title)"
    candidates = analysis.get("candidate_files") or []
    lines = [
        "## Problem (condensed)",
        f"{title}",
        "",
        "## Proposed solution path",
        "- Reproduce based on provided steps or minimal repro.",
        "- Focus changes on the most likely affected files:",
    ] + [f"  - `{c}`" for c in candidates[:10]] + [
        "- Add/adjust tests to prove the fix.",
    ]
    return "\n".join(lines)

def _keywords_from_ctx(title: str, body: str) -> List[str]:
    txt = (title or "") + " " + (body or "")
    kws = repo_utils.extract_keywords(txt, limit=15)
    # Safety: ensure we don't pick nonsense if both are empty
    return kws or ["bug", "error", "crash"]

# ---------- Main ----------

def main():
    ictx = _event_ctx()
    issue_no = ictx.get("issue_number")
    title = ictx.get("title", "") or ""
    body  = ictx.get("body", "") or ""

    paths = io_utils.context_paths(issue_no, RUN_ID, SHORT_SHA)
    RUN_DIR = paths["RUN_DIR"]
    SOLVER_INPUT = paths["SOLVER_INPUT"]
    SOLVER_TASK  = paths["SOLVER_TASK"]
    SOLVER_PLAN  = paths["SOLVER_PLAN"]
    SUMMARY_MD   = paths["SUMMARY"]

    all_files = repo_utils.list_all_files()
    lang_stats = repo_utils.language_stats(all_files)
    stack = repo_utils.detect_stack_files(all_files)
    largest = sorted(all_files, key=lambda p: (Path(p).stat().st_size if Path(p).exists() else 0), reverse=True)[:15]
    topdirs = repo_utils.top_dirs_by_count(all_files, 10)

    # robust: keywords even if title/body empty
    keywords = _keywords_from_ctx(title, body)
    candidates = repo_utils.pick_candidate_files(all_files, keywords, limit=30)

    def _suggest_new_files(keywords: List[str], stack: Dict[str, List[str]], top_langs: List[str], issue_no: Optional[int]) -> List[str]:
        base = []
        key = keywords[0] if keywords else "feature"
        n = issue_no or int(time.time())
        base += [f"tests/{key}_spec.md", f"docs/issue-{n}-decision-record.md"]
        if "python" in stack or "py" in top_langs: base.append(f"tests/test_{key}.py")
        if "nodejs" in stack or "ts" in top_langs or "js" in top_langs: base.append(f"tests/{key}.spec.ts")
        if "java_gradle" in stack or "android" in stack: base.append(f"{key}/src/test/java/.../{key.capitalize()}Test.java")
        if ".net" in stack: base.append(f"tests/{key}.Tests.cs")
        if "go" in stack or "go" in top_langs: base.append(f"{key}/{key}_test.go")
        return sorted(set(base))

    top_lang_keys = [k for k, _ in list(lang_stats.items())[:5]]
    new_files = _suggest_new_files(keywords, stack, top_lang_keys, issue_no)

>>>>>>> 8fd739d4
    tracked_set = set()
    file_index: Dict[str, Any] = {}
    total_bytes_embedded = 0
    for p in all_files:
<<<<<<< HEAD
        always = False
        info = _read_repo_file(p, always_embed=always, tracked_set=tracked_set)
=======
        info = _read_repo_file(p, always_embed=False, tracked_set=tracked_set)
>>>>>>> 8fd739d4
        file_index[p] = info
        if info.get("is_text") and "text" in info:
            total_bytes_embedded += len((info["text"] or "").encode("utf-8", errors="replace"))
        elif not info.get("is_text") and "base64" in info:
            total_bytes_embedded += len(info.get("base64",""))

    def _segment_sections(body: str) -> Dict[str, str]:
        header_patterns = [
            (r"(?im)^#{1,6}\s*expected(?:\s+behavior)?|^erwartetes\s+verhalten\s*:?", "expected"),
            (r"(?im)^#{1,6}\s*actual(?:\s+behavior)?|^tatsächliches\s+verhalten\s*:?|^ist\s*:?", "actual"),
            (r"(?im)^#{1,6}\s*steps(?:\s+to\s+repro(duce)?)?|^schritte\s*(zur|zum)\s*reproduktion|^repro\s*steps\s*:?", "steps"),
            (r"(?im)^#{1,6}\s*environment|^umgebung\s*:?", "env"),
        ]
        sections = {"expected":"", "actual":"", "steps":"", "env":""}
        idx = []
        for pat, key in header_patterns:
            for m in re.finditer(pat, body or ""):
                idx.append((m.start(), key))
        idx.sort()
        if not idx:
            return sections
        idx.append((len(body), "_end"))
        for i in range(len(idx)-1):
            start, key = idx[i]; end = idx[i+1][0]
            start_line = body.rfind("\n", 0, start) + 1
            sec_text = body[start_line:end].strip()
            sec_text = re.sub(r"(?im)^#{1,6}\s*[^\n]*\n?", "", sec_text, count=1).strip()
            if key in sections and sec_text:
                sections[key] = sec_text
        return sections

    def _extract_signals(body: str) -> Dict[str, List[str]]:
        lines = (body or "").splitlines()
        errors, traces, codeblocks = [], [], []
        for m in re.finditer(r"```(?:[a-zA-Z0-9_\-]+)?\n(.*?)\n```", body or "", flags=re.DOTALL):
            codeblocks.append(m.group(1).strip())
        for ln in lines:
            l = ln.strip()
            if re.search(r"\b(exception|traceback|stacktrace|error|fatal|panic)\b", l, re.IGNORECASE):
                errors.append(l)
            if l.startswith("at ") or l.startswith("File ") or re.match(r".*\(\w+\.\w+:\d+\)", l):
                traces.append(l)
        return {"errors": errors[:20], "traces": traces[:50], "codeblocks": codeblocks[:5]}

    sections = _segment_sections(body)
    signals  = _extract_signals(body)

    analysis = {
        "language_bytes_kb": lang_stats,
        "stack_indicators": stack,
        "largest_files": [{"path": p, "bytes": (Path(p).stat().st_size if Path(p).exists() else 0)} for p in largest],
        "top_dirs_by_file_count": topdirs,
        "repo_size_kb": round(sum(Path(p).stat().st_size for p in all_files if Path(p).exists())/1024, 2) if all_files else 0,
        "file_count": len(all_files),
        "issue_sections": sections,
        "issue_signals": signals,
        "keywords": keywords,
        "candidate_files": candidates,
        "suggested_new_files": new_files,
    }

    issue_ctx = {
        "number": issue_no,
        "title": title,
        "body": body,
        "sections": sections,
        "signals": signals,
    }
    summary_md = _summarize_issue_own_words(issue_ctx, analysis)

    language_profile, cmds = _detect_profile_and_commands(all_files)

    allowed_targets, execution = _build_allowed_targets(candidates, new_files)

    ak = [
        "Repro-Szenario verläuft fehlerfrei.",
        "Alle CI-Checks grün, keine Regression.",
        "Neue/angepasste Tests decken die Änderung(en) ab."
    ]
    if language_profile == "node":
        ak.append("Linter & Typecheck ohne Fehler.")
    if language_profile == "java-gradle":
        ak.append("Gradle build & Unit-Tests ohne Fehler.")

    plan_items: List[Dict[str, Any]] = []
    for i, path in enumerate(candidates[:10], 1):
        plan_items.append({
            "id": f"S{i}",
            "title": f"Überarbeite {Path(path).name}",
            "paths": [path],
            "steps": [
                "Ursache isolieren (Logs & Repro).",
                "Minimal-invasive Korrektur implementieren.",
                "Regressionstest(e) ergänzen/aktualisieren."
            ]
        })

    def _top_module(p: str) -> str:
        return (Path(p).parts[0] if "/" in p else Path(p).name)
    impacted_modules = sorted({ _top_module(p) for p in candidates if p })

    issue_info = {"number": issue_no or 0, "title": title or "", "url": f"https://github.com/{gh.repo()}/issues/{issue_no}" if issue_no else ""}
    build_cfg = {"fmt": cmds.get("fmt") or [], "cmd": cmds.get("build") or []}
    test_cfg  = {"cmd": cmds.get("test") or []}

    solver_task = task_schema.build(
        issue=issue_info,
        problem_summary=summary_md.split("\n")[1] if "## Problem" in summary_md else (title or "Problem summary"),
        acceptance_criteria=ak,
        scope={**allowed_targets, **execution},
        plan=plan_items,
        impacted_modules=impacted_modules or list((stack.keys())),
        language_profile=language_profile,
        build_cfg=build_cfg,
        test_cfg=test_cfg,
        notes=["Generated by Bot 1 (ContextMap)."]
    )

    context_out = {
        "meta": {
            "generated_at": time.strftime("%Y-%m-%d %H:%M:%S %z"),
            "repo": gh.repo(),
            "event_name": os.getenv("GITHUB_EVENT_NAME", ""),
            "ref": os.getenv("GITHUB_REF", ""),
            "sha": os.getenv("GITHUB_SHA", ""),
            "runner_os": os.getenv("RUNNER_OS", ""),
            "max_text_embed_bytes": MAX_TEXT_BYTES,
            "max_bin_base64_bytes": MAX_BIN_B64_BYTES,
            "total_bytes_embedded_estimate": total_bytes_embedded,
        },
        "issue_context": issue_ctx,
        "attachments": [],
        "repo": {"files": all_files, "file_index": file_index},
        "analysis": analysis,
    }

    solver_plan = {
        "issue": {"number": issue_no, "title": title, "summary": (body or "").strip()[:800]},
        "allowed_targets": allowed_targets,
        "execution": execution,
        "artifacts": {
            "context_json_path": os.path.relpath(SOLVER_INPUT, os.getcwd()).replace("\\", "/"),
            "plan_json_path": os.path.relpath(SOLVER_PLAN, os.getcwd()).replace("\\", "/"),
            "artifact_bundle": "codex-context"
        }
    }

    io_utils.write_json(SOLVER_INPUT, context_out)
    io_utils.write_json(SOLVER_PLAN, solver_plan)
    task_schema.write(SOLVER_TASK, solver_task)
    io_utils.write_text(SUMMARY_MD, summary_md, encoding="utf-8")

    io_utils.write_json(paths["LAST_RUN"], {
        "run_id": RUN_ID, "issue_number": issue_no, "short_sha": SHORT_SHA,
        "run_dir": RUN_DIR.replace("\\", "/"),
        "context": "solver_input.json", "task": "solver_task.json", "plan": "solver_plan.json"
    })

<<<<<<< HEAD
=======
    # Kommentare nur, wenn Issue-Nummer bekannt
>>>>>>> 8fd739d4
    if POST_ISSUE_COMMENT and issue_no:
        head = f"### ContextMap ready ✅\n\n"
        body_md = head + summary_md + "\n\n" + "#### Impacted modules\n" + "".join(f"- `{m}`\n" for m in (impacted_modules or [])) + \
                  "\n\n" + "#### Candidate files (Top 10)\n" + "".join(f"- `{p}`\n" for p in candidates[:10])
        gh.post_comment(issue_no, body_md)
<<<<<<< HEAD

    if ADD_LABEL and issue_no:
        try:
            gh.add_labels(issue_no, ["contextmap-ready"])
        except Exception:
            pass

    if NOTIFY_SOLVER:
        payload = {
            "event_type": "codex-solver-context-ready",
            "client_payload": {
                "issue_number": issue_no,
                "run_dir": RUN_DIR.replace("\\","/"),
                "task_path": os.path.relpath(SOLVER_TASK, os.getcwd()).replace("\\","/"),
                "allowed_targets": allowed_targets,
                "execution": execution
            }
        }
        try:
            gh.dispatch_repo_event(payload["event_type"], payload["client_payload"])
            logging.info("repository_dispatch sent → codex-solver-context-ready")
        except Exception as e:
            logging.warning("repository_dispatch failed: %s", e)

=======
        if ADD_LABEL:
            try:
                gh.add_labels(issue_no, ["contextmap-ready"])
            except Exception:
                pass
    else:
        # Kein Issue-Kontext (z. B. workflow_dispatch ohne inputs.issue) → Step Summary informieren
        logging_utils.add_step_summary("ℹ️ Bot 1 lief im workflow_dispatch ohne Issue-Nummer. Es wurden Artefakte erzeugt, aber kein Kommentar gepostet.")
        print("No issue number provided; skipping issue comment/label.")

    # Solver triggern: direktes workflow_dispatch (kein repository_dispatch, um 403 zu vermeiden)
    if NOTIFY_SOLVER and issue_no:
        try:
            gh.dispatch_workflow("codex-solve.yml", gh.default_branch(), inputs={"issue": str(issue_no)})
            logging.info("workflow_dispatch → codex-solve.yml gestartet")
        except Exception as e:
            logging.warning("Solver-Dispatch fehlgeschlagen: %s", e)

    # Step-Summary
>>>>>>> 8fd739d4
    top_lang_preview = ", ".join(f"{k}:{v}KB" for k, v in list(lang_stats.items())[:3]) or "n/a"
    preview_files = "\n".join(f"- `{p}`" for p in candidates[:10]) or "- (keine Kandidaten erkannt)"
    summary_lines = [
        f"Issue #{issue_no} — {title.strip()}",
        f"Top-Languages: {top_lang_preview}",
        f"Kandidaten (Top 10):\n{preview_files}",
        f"Artefakte: solver_input.json, solver_task.json, solver_plan.json, summary.md"
    ]
<<<<<<< HEAD
    gh.add_step_summary("\n".join(summary_lines))
=======
    logging_utils.add_step_summary("\n".join(summary_lines))
>>>>>>> 8fd739d4
    print("\n".join(summary_lines))

if __name__ == "__main__":
    try:
        main()
    except Exception as e:
        print(f"::error::Bot 1 failed: {e}")
        raise<|MERGE_RESOLUTION|>--- conflicted
+++ resolved
@@ -14,205 +14,15 @@
 - Repo-Scan & Stack-/Keyword-Analyse
 - Kandidaten-/Modul-Erkennung (heuristisch, projektneutral)
 - Allowed-Targets & Execution-Guardrails (strict by default)
-<<<<<<< HEAD
-- Dispatch an Bot 2 (repository_dispatch: codex-solver-context-ready)
-- Kommentar im Issue (eigene Zusammenfassung; kein Copy-Paste)
-=======
 - Dispatch an Bot 2 (direkt via workflow_dispatch: codex-solve.yml)
 - Kommentar im Issue (eigene Zusammenfassung; kein Copy-Paste)
 - Fallback: Wenn kein Issue-Kontext vorhanden ist, wird NICHT kommentiert, aber Artefakte/Step-Summary werden geschrieben.
->>>>>>> 8fd739d4
 
 Benötigt: requests, openai (für AI-Zusammenfassung optional), chardet (optional)
 Kompatibel mit der Shared-Lib in `.github/codex/lib/`.
 """
 
 from __future__ import annotations
-<<<<<<< HEAD
-import os, re, sys, json, time, logging, hashlib
-from pathlib import Path
-from typing import Any, Dict, List, Optional, Tuple
-
-# ---------- Shared-Lib import ----------
-LIB_CANDIDATES = [
-    os.path.join(os.getcwd(), ".github", "codex", "lib"),
-    os.path.join(os.path.dirname(__file__), "lib"),
-]
-for _lib in LIB_CANDIDATES:
-    if os.path.isdir(_lib) and _lib not in sys.path:
-        sys.path.insert(0, _lib)
-
-try:
-    import gh, io_utils, repo_utils, profiles, task_schema, logging_utils
-    try:
-        import ai_utils
-        HAVE_AI = True
-    except Exception:
-        HAVE_AI = False
-except Exception as e:
-    print("::error::Shared-Library nicht gefunden. Lege `.github/codex/lib/` an und füge die Module hinzu.")
-    raise
-
-# ---------- Konfiguration ----------
-logging.basicConfig(level=logging.INFO, format="%(levelname)s: %(message)s")
-
-POST_ISSUE_COMMENT = os.getenv("CODEX_POST_ISSUE_COMMENT", "true").strip().lower() in {"1", "true", "yes"}
-ADD_LABEL          = os.getenv("CODEX_ADD_LABEL", "true").strip().lower() in {"1", "true", "yes"}
-NOTIFY_SOLVER      = os.getenv("CODEX_NOTIFY_SOLVER", "true").strip().lower() in {"1", "true", "yes"}
-DEEP_REASONING     = os.getenv("CODEX_DEEP_REASONING", "true").strip().lower() in {"1", "true", "yes"}
-
-# Größenlimits (Text-/Binär-Einbettung für solver_input.json)
-MAX_TEXT_BYTES     = int(os.getenv("CODEX_MAX_TEXT_EMBED_BYTES", "1048576"))  # 1 MiB
-MAX_BIN_B64_BYTES  = int(os.getenv("CODEX_MAX_BIN_BASE64_BYTES", "524288"))   # 512 KiB
-
-RUN_ID   = os.getenv("GITHUB_RUN_ID", str(int(time.time())))
-SHORT_SHA = (os.getenv("GITHUB_SHA", "")[:7] or "nosha")
-
-# ---------- Hilfsfunktionen ----------
-
-def _event_ctx() -> Dict[str, Any]:
-    ev = os.getenv("GITHUB_EVENT_NAME", "")
-    payload = gh.event_payload()
-    ictx = {"event_name": ev, "issue_number": None, "title": "", "body": ""}
-
-    if ev == "issues":
-        issue = payload.get("issue") or {}
-        ictx["issue_number"] = issue.get("number")
-        ictx["title"] = issue.get("title", "") or ""
-        ictx["body"] = issue.get("body", "") or ""
-    elif ev == "issue_comment":
-        issue = payload.get("issue", {}) or {}
-        comment = payload.get("comment", {}) or {}
-        ictx["issue_number"] = issue.get("number")
-        ictx["title"] = issue.get("title", "") or ""
-        ictx["body"] = comment.get("body", "") or ""
-    else:
-        inputs = payload.get("inputs", {}) or {}
-        ictx["title"] = inputs.get("title", "") or ""
-        ictx["body"] = inputs.get("body", "") or ""
-    return ictx
-
-_TEXT_LIKE_EXT = (".gradle",".kts",".xml",".md",".txt",".json",".yml",".yaml",".kt",".java",
-                  ".py",".sh",".bat",".ps1",".properties",".cfg",".ini",".csv",".proto",".tl",
-                  ".go",".rs",".swift",".dart",".html",".css",".scss",".ts",".tsx",".jsx",
-                  ".c",".h",".cc",".cpp",".hpp",".sql")
-
-def _read_repo_file(path: str, always_embed: bool = False, tracked_set: Optional[set] = None) -> Dict[str, Any]:
-    p = Path(path)
-    info: Dict[str, Any] = {"path": path, "size": None, "sha256": None, "is_text": None, "encoding": None}
-    try:
-        b = p.read_bytes()
-    except Exception as e:
-        info["error"] = f"read_error: {type(e).__name__}: {e}"
-        return info
-    info["size"] = len(b)
-    info["sha256"] = io_utils.file_sha256(b)
-    text_like = p.suffix.lower() in _TEXT_LIKE_EXT
-    is_text = io_utils.is_probably_text(b) or text_like
-    info["is_text"] = bool(is_text)
-    if is_text:
-        enc = io_utils.detect_encoding(b)
-        info["encoding"] = enc
-        if always_embed or len(b) <= MAX_TEXT_BYTES:
-            info["text"] = b.decode(enc, errors="replace")
-        else:
-            chunk = b.decode(enc, errors="replace")[:MAX_TEXT_BYTES]
-            info["text"] = chunk
-    else:
-        if always_embed or len(b) <= MAX_BIN_B64_BYTES:
-            import base64
-            info["base64"] = base64.b64encode(b).decode("ascii")
-        else:
-            info["binary_summary"] = {"note": "binary too large", "size": len(b)}
-    return info
-
-def _detect_profile_and_commands(files: List[str]) -> Tuple[str, Dict[str, Any]]:
-    prof = profiles.detect_language_profile(files)
-    cmds = profiles.resolve_commands(prof)
-    return prof, cmds
-
-def _build_allowed_targets(candidates: List[str], suggested_new: List[str]) -> Tuple[Dict[str, Any], Dict[str, Any]]:
-    modify: List[str] = []
-    create: List[str] = []
-    tests:  List[str] = ["tests/**", "test/**"]
-
-    seen = set()
-    for f in candidates[:120]:
-        if "/" in f and not f.endswith("/"):
-            parent = str(Path(f).parent).replace("\\", "/")
-            if f not in seen:
-                modify.append(f); seen.add(f)
-            if parent and parent not in seen:
-                modify.append(parent + "/**"); seen.add(parent + "/**")
-
-    for nf in suggested_new[:60]:
-        if nf not in create:
-            create.append(nf)
-
-    allowed = {"modify": sorted(set(modify)), "create": sorted(set(create)), "tests": sorted(set(tests))}
-    execution = {"strict_mode": True, "dir_rewrite_allowed": False}
-    return allowed, execution
-
-def _summarize_issue_own_words(issue_ctx: Dict[str, Any], analysis: Dict[str, Any]) -> str:
-    if HAVE_AI and (os.getenv("OPENAI_API_KEY") or "").strip():
-        try:
-            return ai_utils.summarize_issue_in_own_words(issue_ctx, analysis)
-        except Exception as e:
-            logging.warning("AI-Summary fehlgeschlagen, Fallback: %s", e)
-
-    title = (issue_ctx.get("title") or "").strip()
-    candidates = analysis.get("candidate_files") or []
-    lines = [
-        "## Problem (condensed)",
-        f"{title or 'No title provided.'}",
-        "",
-        "## Proposed solution path",
-        "- Reproduce based on provided steps or minimal repro.",
-        "- Focus changes on the most likely affected files:",
-    ] + [f"  - `{c}`" for c in candidates[:10]] + [
-        "- Add/adjust tests to prove the fix.",
-    ]
-    return "\n".join(lines)
-
-# ---------- Main ----------
-
-def main():
-    ictx = _event_ctx()
-    issue_no = ictx.get("issue_number")
-    title = ictx.get("title", "") or ""
-    body  = ictx.get("body", "") or ""
-
-    paths = io_utils.context_paths(issue_no, RUN_ID, SHORT_SHA)
-    RUN_DIR = paths["RUN_DIR"]
-    SOLVER_INPUT = paths["SOLVER_INPUT"]
-    SOLVER_TASK  = paths["SOLVER_TASK"]
-    SOLVER_PLAN  = paths["SOLVER_PLAN"]
-    SUMMARY_MD   = paths["SUMMARY"]
-
-    all_files = repo_utils.list_all_files()
-    lang_stats = repo_utils.language_stats(all_files)
-    stack = repo_utils.detect_stack_files(all_files)
-    largest = sorted(all_files, key=lambda p: (Path(p).stat().st_size if Path(p).exists() else 0), reverse=True)[:15]
-    topdirs = repo_utils.top_dirs_by_count(all_files, 10)
-    keywords = repo_utils.extract_keywords(title + " " + body, limit=15)
-    candidates = repo_utils.pick_candidate_files(all_files, keywords, limit=30)
-
-    def _suggest_new_files(keywords: List[str], stack: Dict[str, List[str]], top_langs: List[str], issue_no: Optional[int]) -> List[str]:
-        base = []
-        key = keywords[0] if keywords else "feature"
-        n = issue_no or int(time.time())
-        base += [f"tests/{key}_spec.md", f"docs/issue-{n}-decision-record.md"]
-        if "python" in stack or "py" in top_langs: base.append(f"tests/test_{key}.py")
-        if "nodejs" in stack or "ts" in top_langs or "js" in top_langs: base.append(f"tests/{key}.spec.ts")
-        if "java_gradle" in stack or "android" in stack: base.append(f"{key}/src/test/java/.../{key.capitalize()}Test.java")
-        if ".net" in stack: base.append(f"tests/{key}.Tests.cs")
-        if "go" in stack or "go" in top_langs: base.append(f"{key}/{key}_test.go")
-        return sorted(set(base))
-
-    top_lang_keys = [k for k, _ in list(lang_stats.items())[:5]]
-    new_files = _suggest_new_files(keywords, stack, top_lang_keys, issue_no)
-
-=======
 import os, re, sys, json, time, logging
 from pathlib import Path
 from typing import Any, Dict, List, Optional, Tuple
@@ -409,17 +219,11 @@
     top_lang_keys = [k for k, _ in list(lang_stats.items())[:5]]
     new_files = _suggest_new_files(keywords, stack, top_lang_keys, issue_no)
 
->>>>>>> 8fd739d4
     tracked_set = set()
     file_index: Dict[str, Any] = {}
     total_bytes_embedded = 0
     for p in all_files:
-<<<<<<< HEAD
-        always = False
-        info = _read_repo_file(p, always_embed=always, tracked_set=tracked_set)
-=======
         info = _read_repo_file(p, always_embed=False, tracked_set=tracked_set)
->>>>>>> 8fd739d4
         file_index[p] = info
         if info.get("is_text") and "text" in info:
             total_bytes_embedded += len((info["text"] or "").encode("utf-8", errors="replace"))
@@ -578,41 +382,12 @@
         "context": "solver_input.json", "task": "solver_task.json", "plan": "solver_plan.json"
     })
 
-<<<<<<< HEAD
-=======
     # Kommentare nur, wenn Issue-Nummer bekannt
->>>>>>> 8fd739d4
     if POST_ISSUE_COMMENT and issue_no:
         head = f"### ContextMap ready ✅\n\n"
         body_md = head + summary_md + "\n\n" + "#### Impacted modules\n" + "".join(f"- `{m}`\n" for m in (impacted_modules or [])) + \
                   "\n\n" + "#### Candidate files (Top 10)\n" + "".join(f"- `{p}`\n" for p in candidates[:10])
         gh.post_comment(issue_no, body_md)
-<<<<<<< HEAD
-
-    if ADD_LABEL and issue_no:
-        try:
-            gh.add_labels(issue_no, ["contextmap-ready"])
-        except Exception:
-            pass
-
-    if NOTIFY_SOLVER:
-        payload = {
-            "event_type": "codex-solver-context-ready",
-            "client_payload": {
-                "issue_number": issue_no,
-                "run_dir": RUN_DIR.replace("\\","/"),
-                "task_path": os.path.relpath(SOLVER_TASK, os.getcwd()).replace("\\","/"),
-                "allowed_targets": allowed_targets,
-                "execution": execution
-            }
-        }
-        try:
-            gh.dispatch_repo_event(payload["event_type"], payload["client_payload"])
-            logging.info("repository_dispatch sent → codex-solver-context-ready")
-        except Exception as e:
-            logging.warning("repository_dispatch failed: %s", e)
-
-=======
         if ADD_LABEL:
             try:
                 gh.add_labels(issue_no, ["contextmap-ready"])
@@ -632,7 +407,6 @@
             logging.warning("Solver-Dispatch fehlgeschlagen: %s", e)
 
     # Step-Summary
->>>>>>> 8fd739d4
     top_lang_preview = ", ".join(f"{k}:{v}KB" for k, v in list(lang_stats.items())[:3]) or "n/a"
     preview_files = "\n".join(f"- `{p}`" for p in candidates[:10]) or "- (keine Kandidaten erkannt)"
     summary_lines = [
@@ -641,11 +415,7 @@
         f"Kandidaten (Top 10):\n{preview_files}",
         f"Artefakte: solver_input.json, solver_task.json, solver_plan.json, summary.md"
     ]
-<<<<<<< HEAD
-    gh.add_step_summary("\n".join(summary_lines))
-=======
     logging_utils.add_step_summary("\n".join(summary_lines))
->>>>>>> 8fd739d4
     print("\n".join(summary_lines))
 
 if __name__ == "__main__":
