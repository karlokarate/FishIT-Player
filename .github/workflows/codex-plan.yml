--- conflicted
+++ resolved
@@ -1,26 +1,15 @@
-name: codex-plan
+name: Codex – ContextMap (Bot 1)
 
 on:
   issues:
-    types: [opened, edited, reopened]
+    types: [opened, edited, labeled]
   issue_comment:
-    types: [created]
+    types: [created, edited]
   workflow_dispatch:
-    inputs:
-      issue:
-        description: "Issue number (optional for manual run)"
-        required: false
 
 permissions:
   contents: read
   issues: write
-<<<<<<< HEAD
-  actions: write
-
-jobs:
-  plan:
-    runs-on: ubuntu-latest
-=======
   pull-requests: write
 
 jobs:
@@ -28,40 +17,19 @@
     runs-on: ubuntu-latest
     timeout-minutes: 30
 
->>>>>>> 8fd739d4
     steps:
       - name: Checkout
         uses: actions/checkout@v4
         with:
           fetch-depth: 0
 
-      - name: Setup Python
+      - name: Set up Python
         uses: actions/setup-python@v5
         with:
           python-version: '3.11'
 
-      - name: Install requirements
-        shell: bash
+      - name: Install dependencies
         run: |
-<<<<<<< HEAD
-          set -e
-          pip install -U pip
-          if [ -f .github/codex/requirements.txt ]; then
-            pip install -r .github/codex/requirements.txt
-          else
-            pip install 'requests>=2.32.3,<3' 'chardet>=5.2.0,<6' 'openai>=1.40.0,<2' 'unidiff>=0.7.5,<1'
-
-      - name: Run ContextMap (Bot 1)
-        env:
-          OPENAI_API_KEY: ${{ secrets.OPENAI_API_KEY }}
-          OPENAI_BASE_URL: ${{ secrets.OPENAI_BASE_URL }}
-          CODEX_POST_ISSUE_COMMENT: 'true'
-          CODEX_ADD_LABEL: 'true'
-          CODEX_NOTIFY_SOLVER: 'true'
-          CODEX_DEEP_REASONING: 'true'
-          CODEX_ISSUE_NUMBER: ${{ inputs.issue }}
-        run: python -u .github/codex/bot_contextmap.py
-=======
           python -m pip install --upgrade pip
           pip install -r .github/codex/requirements.txt
 
@@ -110,5 +78,4 @@
             - Summary:
               ```
               ${{ steps.summaryout.outputs.summary }}
-              ```
->>>>>>> 8fd739d4
+              ```