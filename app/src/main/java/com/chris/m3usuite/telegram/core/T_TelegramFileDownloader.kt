package com.chris.m3usuite.telegram.core

import android.content.Context
import android.os.SystemClock
import com.chris.m3usuite.telegram.logging.TelegramLogRepository
<<<<<<< HEAD
import com.chris.m3usuite.telegram.util.Mp4HeaderParser
=======
import dev.g000sha256.tdl.TdlResult
>>>>>>> b1fce04c
import dev.g000sha256.tdl.dto.File
import java.io.RandomAccessFile
import java.util.concurrent.ConcurrentHashMap
import kotlin.math.min
import kotlinx.coroutines.CompletableDeferred
import kotlinx.coroutines.CoroutineScope
import kotlinx.coroutines.Dispatchers
import kotlinx.coroutines.SupervisorJob
import kotlinx.coroutines.delay
import kotlinx.coroutines.flow.Flow
import kotlinx.coroutines.flow.filter
import kotlinx.coroutines.flow.map
import kotlinx.coroutines.launch
import kotlinx.coroutines.withContext

/** Download progress information for a file. */
data class DownloadProgress(
        val fileId: Int,
        val downloadedBytes: Long,
        val totalBytes: Long,
        val isComplete: Boolean,
) {
    val progressPercent: Int
        get() = if (totalBytes > 0) {
<<<<<<< HEAD
            ((downloadedBytes * 100) / totalBytes).toInt()
=======
            ((downloadedBytes.toDouble() * 100) / totalBytes).toInt()
>>>>>>> b1fce04c
        } else {
            0
        }
}

/** 
 * Window state for legacy windowed streaming.
 * 
 * Note: localSize and isComplete are mutable (var) because they are updated
 * in-place during download progress tracking to avoid creating new instances
 * and updating the ConcurrentHashMap on every progress update.
 */
data class WindowState(
        val fileId: Int,
        val windowStart: Long,
        val windowSize: Long,
        var localSize: Long,
        var isComplete: Boolean,
)

/** Phase 2: Classification of download types for concurrency enforcement. */
sealed class DownloadKind {
    /** Video/media file download (VOD, Episode, etc.) */
    object VIDEO : DownloadKind()

    /** Thumbnail/poster image download */
    object THUMB : DownloadKind()
}

/**
 * Phase 2: Represents a pending download job in the queue.
 *
 * @property fileId TDLib file ID
 * @property kind Classification of download (VIDEO or THUMB)
 * @property priority Download priority (1-32, higher = more important)
 * @property offset Starting byte offset
 * @property limit Number of bytes to download (0 = entire file)
 * @property queuedAtMs Timestamp when job was enqueued
 * @property completion Completion deferred - type erased to avoid KAPT issues with TdlResult generics
 */
internal data class PendingDownloadJob(
        val fileId: Int,
        val kind: DownloadKind,
        val priority: Int,
        val offset: Long,
        val limit: Long,
        val queuedAtMs: Long = SystemClock.elapsedRealtime(),
        val completion: CompletableDeferred<Any> = CompletableDeferred(),
)

/**
 * Handles file downloads from Telegram using TDLib with **Zero-Copy Streaming**.
 *
 * This class DOES NOT create its own TdlClient - it receives an injected session from
 * T_TelegramServiceClient. All operations use the client from session.
 *
 * **Zero-Copy Streaming Architecture (Updated):**
 * - TDLib caches media files on disk (unavoidable)
 * - `ensureFileReady()` ensures TDLib has downloaded required prefix/range
 * - TelegramFileDataSource delegates I/O to Media3's FileDataSource
 * - No in-memory ringbuffer - direct file access via FileDataSource
 * - ExoPlayer/FileDataSource handles seeking and position tracking
 * - Applies to all media types: MOVIE, EPISODE, CLIP, AUDIO
 * - RAR_ARCHIVE uses different extraction path
 *
 * **Legacy Windowed Streaming (Deprecated):**
 * - Old implementation used ensureWindow() with in-memory ChunkRingBuffer
 * - readFileChunk() wrote directly to player buffers from TDLib cache
 * - This has been replaced by TelegramFileDataSource + FileDataSource
 *
 * Key responsibilities:
 * - File download management with priority support
 * - Real-time download progress tracking via fileUpdates
 * - Zero-Copy file chunk reading for legacy code paths
 * - Window state management for legacy streaming
 * - Download cancellation and cleanup
 * - File info and handle caching
 * - Storage optimization and cleanup
 * - ensureFileReady() for new TelegramFileDataSource architecture
 *
 * Following TDLib coroutines documentation:
 * - Uses downloadFile API with offset/limit support
 * - Implements proper caching to prevent bloat
 * - Manages concurrent downloads efficiently
 * - Provides real-time download progress tracking via fileUpdates flow
 *
 * **Phase 2: Download Concurrency Enforcement:**
 * - Runtime-configurable download limits (maxGlobalDownloads, maxVideoDownloads, maxThumbDownloads)
 * - FIFO queues for pending downloads when limits are exceeded
 * - Automatic queue processing on download completion
 * - Structured logging for queue operations
 */
class T_TelegramFileDownloader(
        private val context: Context,
        private val session: T_TelegramSession,
        private val settingsProvider:
                com.chris.m3usuite.telegram.domain.TelegramStreamingSettingsProvider,
) {
    private val client
        get() = session.client
    private val downloaderScope = CoroutineScope(SupervisorJob() + Dispatchers.IO)

    init {
        downloaderScope.launch {
            try {
                client.fileUpdates.collect { update -> handleFileUpdate(update.file) }
            } catch (e: Exception) {
                TelegramLogRepository.warn(
                        source = "T_TelegramFileDownloader",
                        message = "File update collector stopped: ${e.message}",
                )
            }
        }
    }

    companion object {
        // Phase 3: Legacy constants - DEPRECATED - Use TelegramStreamingSettings instead
        @Deprecated(
                message =
                        "Unused after mode-based window refactor. Use settings.initialMinPrefixBytes or settings.seekMarginBytes instead.",
                level = DeprecationLevel.WARNING,
        )
        private const val TELEGRAM_STREAM_WINDOW_BYTES: Long =
                50L * 1024L * 1024L // 50 MB max per video (legacy)

        @Deprecated(
                message = "Phase 3: Use settings.initialMinPrefixBytes instead",
                level = DeprecationLevel.WARNING,
        )
        private const val TELEGRAM_MIN_PREFIX_BYTES: Long =
                256L * 1024L // 256 KB minimum for playback start

        @Deprecated(
                message = "Phase 3: No longer used - withTimeout wrapper handles all timeouts",
                level = DeprecationLevel.WARNING,
        )
        private const val STREAMING_MAX_TIMEOUT_MS: Long = 10_000L // 10 seconds for initial window

        private const val POLL_INTERVAL_MS: Long = 150L // 150ms polling for progress updates

        // Legacy constants (kept for backward compatibility in fallback logic)
        private const val MIN_START_BYTES = 64 * 1024L // 64KB minimum for early success
        private const val STALL_TIMEOUT_MS = 5_000L // 5 seconds without progress = stalled

        @Deprecated(
                message = "Phase 3: No longer used - withTimeout wrapper handles all timeouts",
                level = DeprecationLevel.WARNING,
        )
        private const val PROGRESS_RESET_TIMEOUT_MS =
                60_000L // Max 60s timeout when actively progressing

        @Deprecated(
                message = "Phase 3: Use settings.seekMarginBytes instead",
                level = DeprecationLevel.WARNING,
        )
        private const val SEEK_MARGIN_BYTES: Long = 1L * 1024L * 1024L // 1 MB margin for seeks
    }

    /** Mode for ensureFileReady to distinguish initial playback from seeks. */
    enum class EnsureFileReadyMode {
        /**
         * Initial start of playback (dataSpecPosition == 0). Requires only a small fixed prefix
         * (256 KB or less), independent of any future positions.
         */
        INITIAL_START,

        /**
         * Seek operation (dataSpecPosition > 0). Requires only startPosition + margin (e.g., +1 MB)
         * instead of startPosition + 256 KB up to totalSize.
         */
        SEEK,
    }

    // Cache for file info to avoid repeated TDLib calls - thread-safe
    private val fileInfoCache = ConcurrentHashMap<String, File>()

    // Active downloads tracker - thread-safe
    private val activeDownloads = ConcurrentHashMap.newKeySet<Int>()
    private val downloadKindByFileId = ConcurrentHashMap<Int, DownloadKind>()

    // Window state per file for streaming - thread-safe
    private val windowStates = ConcurrentHashMap<Int, WindowState>()

    // File handle cache for Zero-Copy reads - thread-safe
    private val fileHandleCache = ConcurrentHashMap<Int, RandomAccessFile>()

    // ════════════════════════════════════════════════════════════════════════════════════════
    // Phase 2: Download Concurrency Enforcement
    // ════════════════════════════════════════════════════════════════════════════════════════

    // Counters for active downloads by type
    @Volatile private var activeGlobalDownloads = 0
    @Volatile private var activeVideoDownloads = 0
    @Volatile private var activeThumbDownloads = 0

    // FIFO queues for pending download jobs
    private val globalQueue = java.util.concurrent.ConcurrentLinkedQueue<PendingDownloadJob>()
    private val videoQueue = java.util.concurrent.ConcurrentLinkedQueue<PendingDownloadJob>()
    private val thumbQueue = java.util.concurrent.ConcurrentLinkedQueue<PendingDownloadJob>()

    // Lock for queue operations to ensure atomicity
    private val queueLock = Any()

    // ════════════════════════════════════════════════════════════════════════════════════════
    // Phase 2: Download Concurrency Helper Methods
    // ════════════════════════════════════════════════════════════════════════════════════════

    /**
     * Phase 2: Classify a download as VIDEO or THUMB based on context.
     *
     * Heuristic: If priority >= 32 (high priority), it's a VIDEO download. Lower priorities are
     * assumed to be THUMB downloads. This can be refined with additional context in the future.
     */
    private fun classifyDownload(priority: Int): DownloadKind {
        return if (priority >= 32) {
            DownloadKind.VIDEO
        } else {
            DownloadKind.THUMB
        }
    }

    /**
     * Phase 2: Check if download can start based on runtime concurrency limits. Returns true if
     * limits allow, false if job should be queued.
     */
    private fun canStartDownload(kind: DownloadKind): Boolean {
        val settings = settingsProvider.currentSettings

        // Check global limit
        if (activeGlobalDownloads >= settings.maxGlobalDownloads) {
            return false
        }

        // Check type-specific limits
        return when (kind) {
            is DownloadKind.VIDEO -> activeVideoDownloads < settings.maxVideoDownloads
            is DownloadKind.THUMB -> activeThumbDownloads < settings.maxThumbDownloads
        }
    }

    /** Phase 2: Enqueue a download job into appropriate queues. */
    private fun enqueueDownload(job: PendingDownloadJob) {
        synchronized(queueLock) {
            globalQueue.offer(job)
            when (job.kind) {
                is DownloadKind.VIDEO -> videoQueue.offer(job)
                is DownloadKind.THUMB -> thumbQueue.offer(job)
            }

            TelegramLogRepository.debug(
                    source = "T_TelegramFileDownloader",
                    message = "Download job enqueued",
                    details =
                            mapOf(
                                    "fileId" to job.fileId.toString(),
                                    "kind" to job.kind::class.simpleName.orEmpty(),
                                    "priority" to job.priority.toString(),
                                    "globalQueueSize" to globalQueue.size.toString(),
                                    "videoQueueSize" to videoQueue.size.toString(),
                                    "thumbQueueSize" to thumbQueue.size.toString(),
                            ),
            )
        }
    }

    /** Phase 2: Increment download counters when starting a download. */
    private fun incrementDownloadCounters(kind: DownloadKind) {
        synchronized(queueLock) {
            activeGlobalDownloads++
            when (kind) {
                is DownloadKind.VIDEO -> activeVideoDownloads++
                is DownloadKind.THUMB -> activeThumbDownloads++
            }

            TelegramLogRepository.debug(
                    source = "T_TelegramFileDownloader",
                    message = "Download started",
                    details =
                            mapOf(
                                    "activeGlobal" to activeGlobalDownloads.toString(),
                                    "activeVideo" to activeVideoDownloads.toString(),
                                    "activeThumb" to activeThumbDownloads.toString(),
                                    "kind" to kind::class.simpleName.orEmpty(),
                            ),
            )
        }
    }

    /** Phase 2: Decrement download counters when download completes. */
    private fun decrementDownloadCounters(kind: DownloadKind) {
        synchronized(queueLock) {
            activeGlobalDownloads = (activeGlobalDownloads - 1).coerceAtLeast(0)
            when (kind) {
                is DownloadKind.VIDEO ->
                        activeVideoDownloads = (activeVideoDownloads - 1).coerceAtLeast(0)
                is DownloadKind.THUMB ->
                        activeThumbDownloads = (activeThumbDownloads - 1).coerceAtLeast(0)
            }

            TelegramLogRepository.debug(
                    source = "T_TelegramFileDownloader",
                    message = "Download completed",
                    details =
                            mapOf(
                                    "activeGlobal" to activeGlobalDownloads.toString(),
                                    "activeVideo" to activeVideoDownloads.toString(),
                                    "activeThumb" to activeThumbDownloads.toString(),
                                    "kind" to kind::class.simpleName.orEmpty(),
                            ),
            )
        }
    }

        private fun markDownloadStartLocked(job: PendingDownloadJob) {
                incrementDownloadCounters(job.kind)
                activeDownloads.add(job.fileId)
        }

        private fun releaseDownloadSlot(
                        fileId: Int,
                        explicitKind: DownloadKind? = null,
                        reason: String,
        ) {
                val kind = explicitKind ?: downloadKindByFileId[fileId] ?: return
                downloadKindByFileId.remove(fileId)

                var released = false
                synchronized(queueLock) {
                        if (activeDownloads.remove(fileId)) {
                                decrementDownloadCounters(kind)
                                released = true
                        }
                }

                if (released) {
                        TelegramLogRepository.debug(
                                        source = "T_TelegramFileDownloader",
                                        message = "Download slot released",
                                        details =
                                                        mapOf(
                                                                        "fileId" to fileId.toString(),
                                                                        "kind" to kind::class.simpleName.orEmpty(),
                                                                        "reason" to reason,
                                                        ),
                        )
                        scheduleQueueProcessing()
                }
        }

        private fun scheduleQueueProcessing() {
                downloaderScope.launch { processQueuedDownloads() }
        }

        private fun handleFileUpdate(file: File) {
                val isActive = file.local?.isDownloadingActive ?: false
                if (!isActive) {
                        val kind = downloadKindByFileId[file.id] ?: return
                        val reason = if (file.local?.isDownloadingCompleted == true) "completed" else "inactive"
                        releaseDownloadSlot(file.id, kind, reason)
                }
        }

        /** Phase 2: Process queued downloads after a download completes. */
        private suspend fun processQueuedDownloads() {
                while (true) {
                        val nextJob =
                                synchronized(queueLock) {
                                        val candidate = findNextStartableJob() ?: return
                                        globalQueue.remove(candidate)
                                        when (candidate.kind) {
                                                is DownloadKind.VIDEO -> videoQueue.remove(candidate)
                                                is DownloadKind.THUMB -> thumbQueue.remove(candidate)
                                        }
                                        markDownloadStartLocked(candidate)
                                        candidate
                                }

                        runDownloadJob(nextJob)
                }
        }

    /**
     * Phase 2: Find the next job that can start based on current limits. Returns null if no job can
     * start yet.
     */
    private fun findNextStartableJob(): PendingDownloadJob? {
        // Iterate through global queue (FIFO order)
        for (job in globalQueue) {
            if (canStartDownload(job.kind)) {
                return job
            }
        }
        return null
    }

        /**
         * Internal wrapper to avoid KAPT issues with TdlResult generics in method signatures.
         * Returns Any to prevent KAPT from generating generic TdlResult stubs.
         */
        private suspend fun startOrQueueDownload(
                        fileId: Int,
                        priority: Int,
                        offset: Long,
                        limit: Long,
        ): Any {
                val job =
                                PendingDownloadJob(
                                                fileId = fileId,
                                                kind = classifyDownload(priority),
                                                priority = priority,
                                                offset = offset,
                                                limit = limit,
                                )

                val startImmediately =
                                synchronized(queueLock) {
                                        if (canStartDownload(job.kind)) {
                                                markDownloadStartLocked(job)
                                                true
                                        } else {
                                                enqueueDownload(job)
                                                false
                                        }
                                }

                return if (startImmediately) {
                        runDownloadJob(job)
                } else {
                        job.completion.await()
                }
        }

        /**
         * Internal wrapper to avoid KAPT issues with TdlResult generics in method signatures.
         * Returns Any to prevent KAPT from generating generic TdlResult stubs.
         */
        private suspend fun runDownloadJob(job: PendingDownloadJob): Any {
                val queuedDuration = SystemClock.elapsedRealtime() - job.queuedAtMs

                TelegramLogRepository.info(
                                source = "T_TelegramFileDownloader",
                                message = "Starting download",
                                details =
                                                mapOf(
                                                                "fileId" to job.fileId.toString(),
                                                                "kind" to job.kind::class.simpleName.orEmpty(),
                                                                "priority" to job.priority.toString(),
                                                                "queuedMs" to queuedDuration.toString(),
                                                ),
                )

                val result =
                                try {
                                        client.downloadFile(
                                                        fileId = job.fileId,
                                                        priority = job.priority,
                                                        offset = job.offset,
                                                        limit = job.limit,
                                                        synchronous = false,
                                        )
                                } catch (e: Exception) {
                                        releaseDownloadSlot(job.fileId, job.kind, "exception:${e.message}")
                                        if (!job.completion.isCompleted) {
                                                job.completion.completeExceptionally(e)
                                        }
                                        throw e
                                }

                when (result) {
                        is TdlResult.Success -> {
                                fileInfoCache[job.fileId.toString()] = result.result
                                val local = result.result.local
                                val isActive = local?.isDownloadingActive ?: false
                                if (isActive) {
                                        downloadKindByFileId[job.fileId] = job.kind
                                } else {
                                        val reason = if (local?.isDownloadingCompleted == true) "complete_immediate" else "inactive_immediate"
                                        releaseDownloadSlot(job.fileId, job.kind, reason)
                                }

                                TelegramLogRepository.logFileDownload(
                                                fileId = job.fileId,
                                                progress = 0,
                                                total = (result.result.expectedSize ?: 0).toInt(),
                                                status = "scheduled",
                                )
                        }
                        is TdlResult.Failure -> {
                                releaseDownloadSlot(job.fileId, job.kind, "start_failed")
                                TelegramLogRepository.error(
                                                source = "T_TelegramFileDownloader",
                                                message = "Download failed to start",
                                                details =
                                                                mapOf(
                                                                                "fileId" to job.fileId.toString(),
                                                                                "error" to result.message,
                                                                ),
                                )
                        }
                }

                if (!job.completion.isCompleted) {
                        job.completion.complete(result)
                }

                return result
        }

    /**
     * Ensure a download window is active for the specified file and position.
     *
     * This method implements the windowing logic for Zero-Copy streaming:
     * - Checks if current window covers the requested position
     * - If not, cancels old downloads and starts a new windowed download
     * - Updates window state for progress tracking
     *
     * **Window Management:**
     * - Window starts at `windowStart` and spans `windowSize` bytes
     * - Downloads with high priority for streaming
     * - Asynchronous download continues in background
     * - Progress can be tracked via `observeDownloadProgress()`
     *
     * @param fileIdInt TDLib file ID (integer)
     * @param windowStart Starting byte offset for the window
     * @param windowSize Size of the window in bytes
     * @return true if window is active, false if setup failed
     */
    suspend fun ensureWindow(
            fileIdInt: Int,
            windowStart: Long,
            windowSize: Long,
    ): Boolean =
            withContext(Dispatchers.IO) {
                TelegramLogRepository.debug(
                        source = "T_TelegramFileDownloader",
                        message = "ensureWindow start",
                        details =
                                mapOf(
                                        "fileId" to fileIdInt.toString(),
                                        "windowStart" to windowStart.toString(),
                                        "windowSize" to windowSize.toString(),
                                ),
                )

                val existingWindow = windowStates[fileIdInt]

                // Check if existing window covers the requested range
                if (existingWindow != null) {
                    val windowEnd = existingWindow.windowStart + existingWindow.windowSize
                    if (windowStart >= existingWindow.windowStart &&
                                    (windowStart + windowSize) <= windowEnd
                    ) {
                        // Current window fully covers the requested range
                        return@withContext true
                    }

                    // Need new window - cancel old download
                    TelegramLogRepository.logStreamingActivity(
                            fileId = fileIdInt,
                            action = "window_switch",
                            details =
                                    mapOf(
                                            "old_start" to existingWindow.windowStart.toString(),
                                            "new_start" to windowStart.toString(),
                                            "window_size" to windowSize.toString(),
                                    ),
                    )

                    // Cancel old download if active
                                if (activeDownloads.contains(fileIdInt)) {
                                        runCatching {
                                                client.cancelDownloadFile(
                                                        fileId = fileIdInt,
                                                        onlyIfPending = false,
                                                )
                                        }
                                        releaseDownloadSlot(fileId = fileIdInt, reason = "window_cancelled")
                                }

                    // Close old file handle
                    fileHandleCache.remove(fileIdInt)?.close()
                } else {
                    TelegramLogRepository.logStreamingActivity(
                            fileId = fileIdInt,
                            action = "window_open",
                            details =
                                    mapOf(
                                            "start" to windowStart.toString(),
                                            "size" to windowSize.toString(),
                                    ),
                    )
                }

                // Create new window state
                val newWindowState =
                        WindowState(
                                fileId = fileIdInt,
                                windowStart = windowStart,
                                windowSize = windowSize,
                                localSize = 0,
                                isComplete = false,
                        )
                windowStates[fileIdInt] = newWindowState

                        @Suppress("UNCHECKED_CAST")
                        val result = startOrQueueDownload(
                                        fileId = fileIdInt,
                                        priority = 32, // High priority for streaming
                                        offset = windowStart.coerceAtLeast(0L),
                                        limit = windowSize,
                                ) as TdlResult<File>

                        when (result) {
                                is TdlResult.Success -> {
                        val file = result.result
                        fileInfoCache[fileIdInt.toString()] = file

                        // Update window state with initial progress
                        val downloadedInWindow = file.local?.downloadedSize?.toLong() ?: 0L
                        newWindowState.localSize = downloadedInWindow.coerceAtLeast(0)
                        newWindowState.isComplete = file.local?.isDownloadingCompleted ?: false

                        TelegramLogRepository.logFileDownload(
                                fileId = fileIdInt,
                                progress = downloadedInWindow.toInt(),
                                total = windowSize.toInt(),
                                status = "window_started",
                        )

                        TelegramLogRepository.debug(
                                source = "T_TelegramFileDownloader",
                                message = "ensureWindow complete",
                                details =
                                        mapOf(
                                                "fileId" to fileIdInt.toString(),
                                                "windowStart" to windowStart.toString(),
                                                "windowSize" to windowSize.toString(),
                                        ),
                        )
                        true
                    }
                                is TdlResult.Failure -> {
                        windowStates.remove(fileIdInt)
                        TelegramLogRepository.error(
                                source = "T_TelegramFileDownloader",
                                message = "Window download failed",
                                details =
                                        mapOf(
                                                "fileId" to fileIdInt.toString(),
                                                "error" to result.message,
                                        ),
                        )
                        TelegramLogRepository.debug(
                                source = "T_TelegramFileDownloader",
                                message = "ensureWindow failed",
                                details =
                                        mapOf(
                                                "fileId" to fileIdInt.toString(),
                                                "windowStart" to windowStart.toString(),
                                                "windowSize" to windowSize.toString(),
                                                "error" to result.message,
                                        ),
                        )
                        false
                    }
                }
            }

    /**
     * Ensure TDLib has downloaded a file with a sliding window for streaming. This is used by
     * TelegramFileDataSource for zero-copy streaming.
     *
     * **Phase D+ Sliding Window Strategy:**
     * 1. Get current file info from TDLib to determine total size
     * 2. Compute streaming window based on mode:
     * ```
     *    - INITIAL_START: Small fixed prefix (from runtime settings), capped at fileSizeBytes
     *    - SEEK: startPosition + margin (from runtime settings), avoiding large end-of-file windows
     * ```
     * 3. Request only the window via downloadFile(offset=windowStart, limit=windowSize)
     * 4. Poll TDLib state until enough prefix is available for playback
     * 5. Return local file path
     *
     * **Key behaviors:**
     * - Never downloads full file for streaming (uses limit parameter)
     * - INITIAL_START: Quick startup with minimal prefix
     * - SEEK: Avoids runaway downloads near end-of-file
     * - Progress-aware timeout: resets when download is actively progressing
     * - Early success fallback: allows playback when minimum data available
     *
     * **Phase 3: Runtime-driven configuration:**
     * - Uses settings.initialMinPrefixBytes for INITIAL_START mode
     * - Uses settings.seekMarginBytes for SEEK mode
     * - Enforces timeout using settings.ensureFileReadyTimeoutMs
     * - Throws TelegramFileReadTimeoutException on timeout
     *
     * @param fileId TDLib file ID (integer)
     * @param startPosition Starting byte offset for the streaming window
     * @param minBytes Hint for minimum bytes needed (overrides mode-based computation if > 0)
     * @param mode INITIAL_START for initial playback, SEEK for seek operations
     * @param fileSizeBytes Optional known file size from TDLib DTOs (avoids extra queries)
     * @param timeoutMs Maximum time to wait in milliseconds (deprecated, use settings instead)
     * @return Local file path from TDLib cache
     * @throws TelegramFileReadTimeoutException if download times out
     * @throws Exception if download fails
     */
    suspend fun ensureFileReady(
            fileId: Int,
            startPosition: Long,
            minBytes: Long,
            mode: EnsureFileReadyMode = EnsureFileReadyMode.INITIAL_START,
            fileSizeBytes: Long? = null,
            timeoutMs: Long = 30_000L, // Deprecated - use settings.ensureFileReadyTimeoutMs
    ): String {
        // Phase 3: Get runtime settings
        val settings = settingsProvider.currentSettings
        val effectiveTimeoutMs = settings.ensureFileReadyTimeoutMs

        return withContext(Dispatchers.IO) {
            try {
                kotlinx.coroutines.withTimeout(effectiveTimeoutMs) {
                    ensureFileReadyInternal(
                            fileId,
                            startPosition,
                            minBytes,
                            mode,
                            fileSizeBytes,
                            settings
                    )
                }
            } catch (e: kotlinx.coroutines.TimeoutCancellationException) {
                // Phase 3: Throw structured timeout exception
                val file = runCatching { getFreshFileState(fileId) }.getOrNull()
                val downloadedPrefix = file?.local?.downloadedPrefixSize?.toLong() ?: 0L
                val requiredByMode: Long =
                        when (mode) {
                            EnsureFileReadyMode.INITIAL_START -> settings.initialMinPrefixBytes
                            EnsureFileReadyMode.SEEK -> startPosition + settings.seekMarginBytes
                        }
                val requiredPrefix =
                        if (minBytes > 0L) maxOf(requiredByMode, minBytes) else requiredByMode

                TelegramLogRepository.error(
                        source = "T_TelegramFileDownloader",
                        message = "ensureFileReady timeout",
                        details =
                                mapOf(
                                        "fileId" to fileId.toString(),
                                        "mode" to mode.name,
                                        "requiredPrefix" to requiredPrefix.toString(),
                                        "downloadedPrefix" to downloadedPrefix.toString(),
                                        "timeoutMs" to effectiveTimeoutMs.toString(),
                                ),
                )

                throw com.chris.m3usuite.telegram.player.TelegramFileReadTimeoutException(
                        message =
                                "Timeout waiting for file download: fileId=$fileId, mode=$mode, " +
                                        "required=$requiredPrefix, downloaded=$downloadedPrefix, timeout=${effectiveTimeoutMs}ms",
                        fileId = fileId,
                        remoteId = null, // remoteId not available in this context
                        mode = mode.name,
                        requiredPrefix = requiredPrefix,
                        downloadedPrefix = downloadedPrefix,
                        cause = e,
                )
            }
        }
    }

    /** Phase 3: Internal implementation of ensureFileReady with runtime settings. */
    private suspend fun ensureFileReadyInternal(
            fileId: Int,
            startPosition: Long,
            minBytes: Long,
            mode: EnsureFileReadyMode,
            fileSizeBytes: Long?,
            settings: com.chris.m3usuite.telegram.domain.TelegramStreamingSettings,
    ): String =
            withContext(Dispatchers.IO) {
                // 1. Get current file status from TDLib (fresh, no cache)
                var file = getFreshFileState(fileId)

                // Use provided fileSizeBytes if available, otherwise use TDLib's expectedSize
                // Use Long.MAX_VALUE for unknown sizes to avoid confusion with empty files
                val totalSize = fileSizeBytes ?: file.expectedSize?.toLong() ?: Long.MAX_VALUE
                val localPath = file.local?.path

                // Log if totalSize is unknown or invalid
                if (totalSize <= 0L || totalSize == Long.MAX_VALUE) {
                    TelegramLogRepository.warn(
                            source = "T_TelegramFileDownloader",
                            message = "ensureFileReady: totalSize is unknown or invalid",
                            details =
                                    mapOf(
                                            "fileId" to fileId.toString(),
                                            "fileSizeBytes" to
                                                    (fileSizeBytes?.toString() ?: "null"),
                                            "expectedSize" to
                                                    (file.expectedSize?.toString() ?: "null"),
                                            "totalSize" to totalSize.toString(),
                                    ),
                    )
                }

                // 2. Compute streaming window based on mode (Phase 3: using runtime settings)
                val windowStart = startPosition.coerceAtLeast(0L)
                val windowEnd: Long
                val windowSize: Long
                val requiredPrefixFromStart: Long

                // Compute the "by mode" requirement using runtime settings
                val requiredByMode: Long =
                        when (mode) {
                            EnsureFileReadyMode.INITIAL_START -> {
                                // Phase 3: Use runtime setting for initial prefix
                                settings.initialMinPrefixBytes
                            }
                            EnsureFileReadyMode.SEEK -> {
                                // Phase 3: Use runtime setting for seek margin
                                startPosition + settings.seekMarginBytes
                            }
                        }

                // Apply minBytes override if provided (used for thumbnails/backdrops to force full
                // download)
                val rawRequired =
                        if (minBytes > 0L) {
                            maxOf(requiredByMode, minBytes)
                        } else {
                            requiredByMode
                        }

                // Cap at totalSize to avoid requesting beyond file size (if totalSize is known)
                val effectiveTotalSize = if (totalSize > 0L) totalSize else Long.MAX_VALUE
                requiredPrefixFromStart = minOf(rawRequired, effectiveTotalSize)
                windowEnd = requiredPrefixFromStart
                windowSize = windowEnd - windowStart

                val initialPrefix = file.local?.downloadedPrefixSize?.toLong() ?: 0L

                TelegramLogRepository.debug(
                        source = "T_TelegramFileDownloader",
                        message =
                                "ensureFileReady: starting with mode=$mode (Phase 3: runtime settings)",
                        details =
                                mapOf(
                                        "fileId" to fileId.toString(),
                                        "mode" to mode.name,
                                        "startPosition" to startPosition.toString(),
                                        "minBytes" to minBytes.toString(),
                                        "requiredByMode" to requiredByMode.toString(),
                                        "rawRequired" to rawRequired.toString(),
                                        "windowStart" to windowStart.toString(),
                                        "windowEnd" to windowEnd.toString(),
                                        "windowSize" to windowSize.toString(),
                                        "totalSize" to totalSize.toString(),
                                        "effectiveTotalSize" to effectiveTotalSize.toString(),
                                        "fileSizeBytes" to (fileSizeBytes?.toString() ?: "unknown"),
                                        "requiredPrefixFromStart" to
                                                requiredPrefixFromStart.toString(),
                                        "initialPrefix" to initialPrefix.toString(),
                                        "settingsInitialPrefix" to
                                                settings.initialMinPrefixBytes.toString(),
                                        "settingsSeekMargin" to settings.seekMarginBytes.toString(),
                                ),
                )

                // 3. Check if already satisfied
                if (!localPath.isNullOrBlank() && initialPrefix >= requiredPrefixFromStart) {
                    TelegramLogRepository.debug(
                            source = "T_TelegramFileDownloader",
                            message = "ensureFileReady: already satisfied",
                            details =
                                    mapOf(
                                            "fileId" to fileId.toString(),
                                            "downloadedPrefixSize" to initialPrefix.toString(),
                                            "requiredPrefixFromStart" to
                                                    requiredPrefixFromStart.toString(),
                                            "path" to localPath,
                                    ),
                    )
                    return@withContext localPath
                }

                // 4. Need to download - start windowed download
                // Download from windowStart with limit=windowSize (capped at 50MB)
                TelegramLogRepository.debug(
                        source = "T_TelegramFileDownloader",
                        message = "ensureFileReady: starting windowed download",
                        details =
                                mapOf(
                                        "fileId" to fileId.toString(),
                                        "windowStart" to windowStart.toString(),
                                        "windowSize" to windowSize.toString(),
                                        "currentPrefix" to initialPrefix.toString(),
                                        "requiredPrefix" to requiredPrefixFromStart.toString(),
                                        "totalSize" to totalSize.toString(),
                                ),
                )

                @Suppress("UNCHECKED_CAST")
                val downloadResult = startOrQueueDownload(
                                fileId = fileId,
                                priority = 32, // High priority for streaming
                                offset = windowStart,
                                limit = windowSize,
                        ) as TdlResult<File>

                if (downloadResult is TdlResult.Failure) {
                    val errorMsg = "Download failed: ${downloadResult.message}"
                    TelegramLogRepository.error(
                            source = "T_TelegramFileDownloader",
                            message = errorMsg,
                            details =
                                    mapOf(
                                            "fileId" to fileId.toString(),
                                            "windowStart" to windowStart.toString(),
                                            "windowSize" to windowSize.toString(),
                                            "totalSize" to totalSize.toString(),
                                            "code" to downloadResult.code.toString(),
                                    ),
                    )
                    throw Exception(errorMsg)
                }

                // 5. Progress-aware polling loop
                // Poll TDLib state with POLL_INTERVAL_MS until enough prefix is available
                val startTime = SystemClock.elapsedRealtime()
                var lastProgressTime = startTime
                var lastDownloaded = initialPrefix

                var result: String? = null
                while (result == null) {
                    delay(POLL_INTERVAL_MS) // 150ms polling interval

                    // Get fresh file state from TDLib (bypassing cache)
                    file = getFreshFileState(fileId)
                    val prefix = file.local?.downloadedPrefixSize?.toLong() ?: 0L
                    val pathNow = file.local?.path

                    // Check if we have enough data for playback
                    if (!pathNow.isNullOrBlank() && prefix >= requiredPrefixFromStart) {
                        TelegramLogRepository.debug(
                                source = "T_TelegramFileDownloader",
                                message = "ensureFileReady: streaming window ready",
                                details =
                                        mapOf(
                                                "fileId" to fileId.toString(),
                                                "downloadedPrefixSize" to prefix.toString(),
                                                "requiredPrefixFromStart" to
                                                        requiredPrefixFromStart.toString(),
                                                "windowSize" to windowSize.toString(),
                                                "path" to pathNow,
                                        ),
                        )
                        result = pathNow
                    } else {
                        // Track progress
                        if (prefix > lastDownloaded) {
                            lastDownloaded = prefix
                            lastProgressTime = SystemClock.elapsedRealtime()
                        }

                        // Check timeout - use timeSinceProgress when download is actively
                        // progressing
                        val elapsed = SystemClock.elapsedRealtime() - startTime
                        val timeSinceProgress = SystemClock.elapsedRealtime() - lastProgressTime

                        // Streaming-friendly fallback: if we have minimum data and download
                        // stalled, allow playback
                        // Phase 3: Use runtime setting for minimum prefix
                        val hasMinimumDataFromWindow =
                                prefix >=
                                        minOf(
                                                windowStart + settings.initialMinPrefixBytes,
                                                effectiveTotalSize,
                                        )

                        if (!pathNow.isNullOrBlank() &&
                                        hasMinimumDataFromWindow &&
                                        timeSinceProgress > STALL_TIMEOUT_MS
                        ) {
                            TelegramLogRepository.info(
                                    source = "T_TelegramFileDownloader",
                                    message =
                                            "ensureFileReady: streaming fallback (stalled with sufficient data)",
                                    details =
                                            mapOf(
                                                    "fileId" to fileId.toString(),
                                                    "downloadedPrefixSize" to prefix.toString(),
                                                    "requiredPrefixFromStart" to
                                                            requiredPrefixFromStart.toString(),
                                                    "windowStart" to windowStart.toString(),
                                                    "minPrefixBytes" to
                                                            settings.initialMinPrefixBytes
                                                                    .toString(),
                                                    "totalSize" to totalSize.toString(),
                                                    "path" to pathNow,
                                            ),
                            )
                            result = pathNow
                        } else if (timeSinceProgress > STALL_TIMEOUT_MS &&
                                        lastDownloaded > initialPrefix
                        ) {
                            // Phase 3: Timeout logic - this is handled by withTimeout wrapper
                            // This branch is kept for early stall detection but shouldn't throw
                            // The outer withTimeout will handle actual timeout
                            val errorMsg =
                                    "Download stalled: fileId=$fileId, downloaded=$prefix, " +
                                            "required=$requiredPrefixFromStart, totalSize=$totalSize, stallTime=${timeSinceProgress}ms"
                            TelegramLogRepository.warn(
                                    source = "T_TelegramFileDownloader",
                                    message = errorMsg,
                                    details =
                                            mapOf(
                                                    "fileId" to fileId.toString(),
                                                    "downloaded" to prefix.toString(),
                                                    "required" to
                                                            requiredPrefixFromStart.toString(),
                                                    "windowStart" to windowStart.toString(),
                                                    "windowSize" to windowSize.toString(),
                                                    "totalSize" to totalSize.toString(),
                                                    "stallTime" to timeSinceProgress.toString(),
                                            ),
                            )
                            // Don't throw - let the outer withTimeout handle it
                        }
                        // Phase 3: Removed old timeout throwing logic
                        // The outer withTimeout wrapper will handle all timeout scenarios
                    }
                }
                result
            }

    /**
     * Get file size from TDLib. Returns -1 if size is unknown.
     *
     * @param fileId TDLib file ID
     * @return File size in bytes, or -1 if unknown
     */
    suspend fun getFileSize(fileId: String): Long =
            withContext(Dispatchers.IO) {
                val fileInfo = getFileInfo(fileId)
                fileInfo.expectedSize?.toLong() ?: -1L
            }

    /**
     * Check if file data is downloaded at the specified position.
     *
     * This checks:
     * 1. If the file has a local path
     * 2. If the local file exists
     * 3. If the local file is large enough to contain data at the requested position
     *
     * @param fileId TDLib file ID (string)
     * @param position Byte offset to check
     * @return true if data is available at position, false otherwise
     */
    private suspend fun isDownloadedAt(
            fileId: String,
            position: Long,
    ): Boolean =
            withContext(Dispatchers.IO) {
                try {
                    val fileInfo = getFileInfo(fileId)
                    val localPath = fileInfo.local?.path

                    // Check if file has a local path
                    if (localPath.isNullOrBlank()) {
                        return@withContext false
                    }

                    // Check if file exists and is large enough
                    val file = java.io.File(localPath)
                    if (!file.exists()) {
                        return@withContext false
                    }

                    // Check if file size is sufficient for requested position
                    // If position is at EOF and download is complete, allow EOF handling
                    if (file.length() > position) {
                        return@withContext true
                    }
                    if (file.length() == position && fileInfo.local?.isDownloadingCompleted == true
                    ) {
                        return@withContext true
                    }
                    return@withContext false
                } catch (e: Exception) {
                    // Any error means data is not available
                    return@withContext false
                }
            }

    /**
     * Read a chunk of data from a Telegram file with **Zero-Copy** optimization.
     *
     * This method implements Zero-Copy streaming by:
     * - Reusing cached RandomAccessFile handles
     * - Writing directly from TDLib cache file into the provided buffer
     * - Avoiding intermediate ByteArray allocations
     * - Handling race conditions with retry logic for closed streams
     *
     * For windowed streaming, ensure `ensureWindow()` is called before reading.
     *
     * @param fileId TDLib file ID (string)
     * @param position Offset in bytes
     * @param buffer Destination buffer (provided by ExoPlayer/Media3)
     * @param offset Offset in buffer to start writing
     * @param length Number of bytes to read
     * @return Number of bytes actually read, or -1 on EOF
     */
    suspend fun readFileChunk(
            fileId: String,
            position: Long,
            buffer: ByteArray,
            offset: Int,
            length: Int,
    ): Int =
            withContext(Dispatchers.IO) {
                // Get file info once to get fileIdInt
                val fileInfo = getFileInfo(fileId)
                val fileIdInt = fileInfo.id

<<<<<<< HEAD
            // Blocking retry: wait for TDLib to download the first bytes at position
            var retryAttempts = 0
            val maxRetryAttempts = StreamingConfigRefactor.READ_RETRY_MAX_ATTEMPTS
=======
                // Blocking retry: wait for TDLib to download the first bytes at position
                var retryAttempts = 0
                val maxRetryAttempts = StreamingConfig.READ_RETRY_MAX_ATTEMPTS
>>>>>>> b1fce04c

                while (!isDownloadedAt(fileId, position)) {
                    if (retryAttempts >= maxRetryAttempts) {
                        TelegramLogRepository.error(
                                source = "T_TelegramFileDownloader",
                                message = "read(): timeout waiting for chunk",
                                details =
                                        mapOf(
                                                "fileId" to fileId,
                                                "position" to position.toString(),
                                                "attempts" to retryAttempts.toString(),
                                        ),
                        )
                        throw Exception(
                                "Timeout: Data not available at position $position after $retryAttempts attempts (fileId=$fileId)",
                        )
                    }

                    // Log retry attempt
                    if (retryAttempts % 20 == 0) {
                        // Log every 20th attempt to avoid log spam (~300ms intervals)
                        TelegramLogRepository.debug(
                                source = "T_TelegramFileDownloader",
                                message = "read(): waiting for chunk",
                                details =
                                        mapOf(
                                                "fileId" to fileId,
                                                "position" to position.toString(),
                                                "attempt" to retryAttempts.toString(),
                                        ),
                        )
                    }

                    retryAttempts++
                    delay(StreamingConfig.READ_RETRY_DELAY_MS)

                    // Re-trigger window download to ensure it's still active
                    if (retryAttempts % 50 == 0) {
                        // Every 50 attempts (~750ms), re-ensure window
                        val windowState = windowStates[fileIdInt]
                        if (windowState != null) {
                            runCatching {
                                ensureWindow(
                                        fileIdInt,
                                        windowState.windowStart,
                                        windowState.windowSize
                                )
                            }
                        }
                    }
                }

                // Log successful chunk availability
                if (retryAttempts > 0) {
                    TelegramLogRepository.debug(
                            source = "T_TelegramFileDownloader",
                            message = "read(): chunk available, reading...",
                            details =
                                    mapOf(
                                            "fileId" to fileId,
                                            "position" to position.toString(),
                                            "attempts" to retryAttempts.toString(),
                                    ),
                    )
                }

<<<<<<< HEAD
                retryAttempts++
                delay(StreamingConfigRefactor.READ_RETRY_DELAY_MS)
=======
                // Now proceed with actual file reading
                val updatedFileInfo = getFileInfo(fileId)
                val localPath = updatedFileInfo.local?.path
>>>>>>> b1fce04c

                if (localPath.isNullOrBlank()) {
                    // This should not happen after retry loop, but handle gracefully
                    throw Exception("File path not available yet: $fileId (after retry)")
                }

                val file = java.io.File(localPath)
                if (!file.exists()) {
                    throw Exception("Downloaded file not found: $localPath")
                }

                // Retry logic to handle race condition where file handle is closed by another
                // thread
                var ioRetryCount = 0
                val maxIoRetries = StreamingConfig.MAX_READ_ATTEMPTS

<<<<<<< HEAD
            // Retry logic to handle race condition where file handle is closed by another thread
            var ioRetryCount = 0
            val maxIoRetries = StreamingConfigRefactor.MAX_READ_ATTEMPTS
=======
                while (ioRetryCount < maxIoRetries) {
                    ioRetryCount++
>>>>>>> b1fce04c

                    try {
                        // Get or create cached file handle for Zero-Copy reads
                        val raf =
                                fileHandleCache.computeIfAbsent(fileIdInt) {
                                    RandomAccessFile(file, "r")
                                }

                        if (position >= raf.length()) {
                            return@withContext -1 // EOF
                        }

                        raf.seek(position)
                        val bytesToRead = min(length, (raf.length() - position).toInt())

                        // Zero-Copy: write directly into buffer
                        val bytesRead = raf.read(buffer, offset, bytesToRead)

                        return@withContext bytesRead
                    } catch (e: java.io.IOException) {
                        // Handle closed stream or stale handle - remove from cache and retry
                        fileHandleCache.remove(fileIdInt)?.runCatching { close() }

                        if (ioRetryCount >= maxIoRetries) {
                            // Max attempts reached, rethrow exception
                            throw Exception(
                                    "Failed to read file chunk after $maxIoRetries attempts",
                                    e
                            )
                        }

                        // Log retry for debugging
                        TelegramLogRepository.debug(
                                source = "T_TelegramFileDownloader",
                                message = "Retrying read after closed stream",
                                details =
                                        mapOf(
                                                "fileId" to fileId,
                                                "position" to position.toString(),
                                                "ioRetryCount" to ioRetryCount.toString(),
                                        ),
                        )
                    } catch (e: Exception) {
                        // For other exceptions, remove stale handle and rethrow
                        fileHandleCache.remove(fileIdInt)?.runCatching { close() }
                        throw e
                    }
                }

                throw Exception("Failed to read file chunk after $maxIoRetries attempts")
            }

    /**
     * Start downloading a file and return immediately. Use observeDownloadProgress() to track
     * progress.
     *
     * @param fileId TDLib file ID (integer)
     * @param priority Download priority (1-32, higher = more important, default 16)
     * @return true if download started successfully
     */
    suspend fun startDownload(
            fileId: Int,
            priority: Int = 16,
    ): Boolean =
            withContext(Dispatchers.IO) {
                return@withContext try {
                    TelegramLogRepository.debug(
                            source = "T_TelegramFileDownloader",
                            message = "Starting download",
                            details =
                                    mapOf(
                                            "fileId" to fileId.toString(),
                                            "priority" to priority.toString()
                                    ),
                    )

                    @Suppress("UNCHECKED_CAST")
                    when (val result = startOrQueueDownload(
                                    fileId = fileId,
                                    priority = priority,
                                    offset = 0L,
                                    limit = 0L,
                            ) as TdlResult<File>) {
                        is TdlResult.Success -> {
                            TelegramLogRepository.logFileDownload(
                                    fileId = fileId,
                                    progress = 0,
                                    total = (result.result.expectedSize ?: 0).toInt(),
                                    status = "started",
                            )
                            true
                        }
                        is TdlResult.Failure -> {
                            TelegramLogRepository.error(
                                    source = "T_TelegramFileDownloader",
                                    message = "Download start failed",
                                    details =
                                            mapOf(
                                                    "fileId" to fileId.toString(),
                                                    "error" to result.message
                                            ),
                            )
                            false
                        }
                    }
                } catch (e: Exception) {
                    TelegramLogRepository.error(
                            source = "T_TelegramFileDownloader",
                            message = "Download start error",
                            exception = e,
                            details = mapOf("fileId" to fileId.toString()),
                    )
                    false
                }
            }

    /**
     * Cancel an ongoing download and clean up associated resources.
     *
     * @param fileId TDLib file ID (string)
     */
    suspend fun cancelDownload(fileId: String) =
            withContext(Dispatchers.IO) {
                val fileInfo = fileInfoCache[fileId] ?: return@withContext
                val fileIdInt = fileInfo.id

                                if (activeDownloads.contains(fileIdInt)) {
                    runCatching {
                        client.cancelDownloadFile(
                                fileId = fileIdInt,
                                onlyIfPending = false,
                        )
                    }
                                        releaseDownloadSlot(fileId = fileIdInt, reason = "cancelled_string")

                    // Clean up window state and file handle
                    windowStates.remove(fileIdInt)
                    fileHandleCache.remove(fileIdInt)?.runCatching { close() }

                    TelegramLogRepository.debug(
                            source = "T_TelegramFileDownloader",
                            message = "Cancelled download",
                            details = mapOf("fileId" to fileId),
                    )
                }
            }

    /**
     * Cancel an ongoing download by integer file ID and clean up associated resources.
     *
     * @param fileId TDLib file ID (integer)
     */
    suspend fun cancelDownload(fileId: Int) =
            withContext(Dispatchers.IO) {
                                if (activeDownloads.contains(fileId)) {
                    runCatching {
                        client.cancelDownloadFile(
                                fileId = fileId,
                                onlyIfPending = false,
                        )
                    }
                                        releaseDownloadSlot(fileId = fileId, reason = "cancelled_int")

                    // Clean up window state and file handle
                    windowStates.remove(fileId)
                    fileHandleCache.remove(fileId)?.runCatching { close() }

                    TelegramLogRepository.debug(
                            source = "T_TelegramFileDownloader",
                            message = "Cancelled download",
                            details = mapOf("fileId" to fileId.toString()),
                    )
                }
            }

    /**
     * Explicitly cleanup file handle for a given file ID. This ensures file handles are closed even
     * if download cancellation fails. Safe to call multiple times - idempotent.
     *
     * @param fileId TDLib file ID (integer)
     */
    suspend fun cleanupFileHandle(fileId: Int) =
            withContext(Dispatchers.IO) {
                fileHandleCache.remove(fileId)?.runCatching { close() }
                TelegramLogRepository.debug(
                        source = "T_TelegramFileDownloader",
                        message = "Cleaned up file handle",
                        details = mapOf("fileId" to fileId.toString()),
                )
            }

    /**
     * Observe download progress for a specific file. Returns a Flow that emits progress updates.
     *
     * Based on tdlib-coroutines documentation for file updates.
     *
     * @param fileId TDLib file ID (integer)
     * @return Flow of download progress
     */
    fun observeDownloadProgress(fileId: Int): Flow<DownloadProgress> =
            client.fileUpdates.filter { update -> update.file.id == fileId }.map { update ->
                val file = update.file
                val downloaded = file.local?.downloadedSize?.toLong() ?: 0L
                val total = file.expectedSize?.toLong() ?: 0L
                val isComplete = file.local?.isDownloadingCompleted ?: false

                DownloadProgress(
                        fileId = fileId,
                        downloadedBytes = downloaded,
                        totalBytes = total,
                        isComplete = isComplete,
                )
            }

    /**
     * Get a file from TDLib or throw an exception on failure. This is a shared helper to avoid
     * duplicating error handling.
     *
     * @param fileId TDLib file ID (integer)
     * @return File object from TDLib
     * @throws Exception if the request fails
     */
    private suspend fun getFileOrThrow(fileId: Int): File =
            withContext(Dispatchers.IO) {
                when (val result = client.getFile(fileId)) {
                    is dev.g000sha256.tdl.TdlResult.Success -> result.result
                    is dev.g000sha256.tdl.TdlResult.Failure ->
                            throw Exception(
                                    "Failed to get file $fileId: ${result.code} - ${result.message}"
                            )
                }
            }

    /**
     * Get fresh file state from TDLib without using cache. Used by ensureFileReady to poll actual
     * download progress.
     *
     * @param fileId TDLib file ID (integer)
     * @return Fresh File object from TDLib
     */
    private suspend fun getFreshFileState(fileId: Int): File = getFileOrThrow(fileId)

    /**
     * Get file information from TDLib. Uses cache to avoid repeated API calls.
     *
     * @param fileId TDLib file ID (string or integer)
     * @return File object
     */
    private suspend fun getFileInfo(fileId: String): File =
            withContext(Dispatchers.IO) {
                // Check cache first
                fileInfoCache[fileId]?.let {
                    return@withContext it
                }

                // Get from TDLib
                val fileIdInt =
                        try {
                            fileId.toInt()
                        } catch (e: NumberFormatException) {
                            throw Exception("Invalid file ID format: $fileId")
                        }

                // Use getFileOrThrow helper to fetch the file
                val file = getFileOrThrow(fileIdInt)
                fileInfoCache[fileId] = file
                file
            }

    /**
     * Get file information by integer file ID.
     *
     * @param fileId TDLib file ID (integer)
     * @return File object or null if not found
     */
    suspend fun getFileInfo(fileId: Int): File? =
            withContext(Dispatchers.IO) {
                // Check cache first
                val cacheKey = fileId.toString()
                fileInfoCache[cacheKey]?.let {
                    return@withContext it
                }

                // Get from TDLib using getFileOrThrow helper
                try {
                    val file = getFileOrThrow(fileId)
                    fileInfoCache[cacheKey] = file
                    file
                } catch (e: Exception) {
                    println("[T_TelegramFileDownloader] Failed to get file info: ${e.message}")
                    null
                }
            }

    /**
     * Resolve a remote file ID to a local file ID.
     *
     * Phase D+: This is the key method for remoteId-first playback wiring. Uses TDLib's
     * getRemoteFile API to resolve a stable remoteId to a volatile fileId.
     *
     * The remoteId is stable across sessions and devices, while fileId is only valid for the
     * current TDLib instance and may become stale.
     *
     * @param remoteId Stable remote file identifier (from TelegramMediaRef.remoteId)
     * @return TDLib local file ID, or null if resolution fails
     */
    suspend fun resolveRemoteFileId(remoteId: String): Int? =
            withContext(Dispatchers.IO) {
                TelegramLogRepository.debug(
                        source = "T_TelegramFileDownloader",
                        message = "Resolving remoteId to fileId",
                        details = mapOf("remoteId" to remoteId),
                )

                try {
                    val result =
                            client.getRemoteFile(
                                    remoteFileId = remoteId,
                                    fileType = null, // Let TDLib determine the file type
                            )

                    when (result) {
                        is dev.g000sha256.tdl.TdlResult.Success -> {
                            val file = result.result
                            val fileId = file.id

                            // Cache the resolved file info
                            fileInfoCache[fileId.toString()] = file

                            TelegramLogRepository.debug(
                                    source = "T_TelegramFileDownloader",
                                    message = "Resolved remoteId to fileId",
                                    details =
                                            mapOf(
                                                    "remoteId" to remoteId,
                                                    "fileId" to fileId.toString(),
                                            ),
                            )
                            fileId
                        }
                        is dev.g000sha256.tdl.TdlResult.Failure -> {
                            TelegramLogRepository.error(
                                    source = "T_TelegramFileDownloader",
                                    message = "Failed to resolve remoteId",
                                    details =
                                            mapOf(
                                                    "remoteId" to remoteId,
                                                    "error" to result.message,
                                                    "code" to result.code.toString(),
                                            ),
                            )
                            null
                        }
                    }
                } catch (e: Exception) {
                    TelegramLogRepository.error(
                            source = "T_TelegramFileDownloader",
                            message = "Exception resolving remoteId",
                            exception = e,
                            details = mapOf("remoteId" to remoteId),
                    )
                    null
                }
            }

    /**
     * Clear old cached files to prevent bloat. Should be called periodically or when cache size
     * limit is reached.
     *
     * **Phase D+ Global Storage Management (500 MB cap):**
     * - Uses getStorageStatisticsFast() for quick stats check
     * - Calls optimizeStorage() when threshold exceeded to free space
     * - Designed as background maintenance operation
     *
     * @param maxCacheSizeMb Maximum cache size in megabytes (default 500 MB)
     */
    suspend fun cleanupCache(maxCacheSizeMb: Long = 500) =
            withContext(Dispatchers.IO) {
                TelegramLogRepository.debug(
                        source = "T_TelegramFileDownloader",
                        message = "Checking cache size for cleanup...",
                )

                // Get fast cache statistics from TDLib
                val statsResult = client.getStorageStatisticsFast()

                when (statsResult) {
                    is dev.g000sha256.tdl.TdlResult.Success -> {
                        val stats = statsResult.result
                        val currentSizeMb = stats.filesSize / (1024 * 1024)

                        TelegramLogRepository.info(
                                source = "T_TelegramFileDownloader",
                                message = "Current TDLib cache size",
                                details =
                                        mapOf(
                                                "sizeMB" to currentSizeMb.toString(),
                                                "maxMB" to maxCacheSizeMb.toString(),
                                        ),
                        )

                        if (currentSizeMb > maxCacheSizeMb) {
                            TelegramLogRepository.info(
                                    source = "T_TelegramFileDownloader",
                                    message = "Cache size exceeds limit, optimizing storage...",
                                    details =
                                            mapOf(
                                                    "currentMB" to currentSizeMb.toString(),
                                                    "maxMB" to maxCacheSizeMb.toString(),
                                            ),
                            )

                            // Optimize storage to remove old files
                            val targetSize =
                                    ((currentSizeMb - maxCacheSizeMb) * 1024 * 1024).toLong()
                            val optimizeResult =
                                    client.optimizeStorage(
                                            size = targetSize,
                                            ttl = 7 * 24 * 60 * 60, // Files older than 7 days
                                            count = Int.MAX_VALUE,
                                            immunityDelay =
                                                    24 * 60 * 60, // Keep files from last 24h
                                            fileTypes = emptyArray(), // All file types
                                            chatIds = longArrayOf(), // All chats
                                            excludeChatIds = longArrayOf(),
                                            returnDeletedFileStatistics = false,
                                            chatLimit = 100,
                                    )

                            when (optimizeResult) {
                                is dev.g000sha256.tdl.TdlResult.Success -> {
                                    // Clear our cache as well
                                    fileInfoCache.clear()
                                    TelegramLogRepository.info(
                                            source = "T_TelegramFileDownloader",
                                            message = "Cache optimized successfully",
                                    )
                                }
                                is dev.g000sha256.tdl.TdlResult.Failure -> {
                                    TelegramLogRepository.error(
                                            source = "T_TelegramFileDownloader",
                                            message = "Storage optimization failed",
                                            details = mapOf("error" to optimizeResult.message),
                                    )
                                }
                            }
                        }
                    }
                    is dev.g000sha256.tdl.TdlResult.Failure -> {
                        TelegramLogRepository.error(
                                source = "T_TelegramFileDownloader",
                                message = "Storage stats query failed",
                                details = mapOf("error" to statsResult.message),
                        )
                    }
                }
            }

    /**
     * Cancel download for a file when playback ends (Phase D+ cache management). This helps keep
     * cache size under control by stopping downloads for inactive files.
     *
     * @param fileId TDLib file ID
     * @param onlyIfPending If true, only cancel if download hasn't started yet
     */
    suspend fun cancelDownloadOnPlaybackEnd(
            fileId: Int,
            onlyIfPending: Boolean = true,
    ) =
            withContext(Dispatchers.IO) {
                try {
                    client.cancelDownloadFile(
                            fileId = fileId,
                            onlyIfPending = onlyIfPending,
                    )
                    TelegramLogRepository.debug(
                            source = "T_TelegramFileDownloader",
                            message = "Cancelled download on playback end",
                            details =
                                    mapOf(
                                            "fileId" to fileId.toString(),
                                            "onlyIfPending" to onlyIfPending.toString(),
                                    ),
                    )
                } catch (e: Exception) {
                    TelegramLogRepository.debug(
                            source = "T_TelegramFileDownloader",
                            message = "Failed to cancel download (non-critical)",
                            details =
                                    mapOf(
                                            "fileId" to fileId.toString(),
                                            "error" to (e.message ?: "unknown"),
                                    ),
                    )
                }
            }

    /**
     * Get count of active downloads.
     *
     * @return Number of active downloads
     */
    fun getActiveDownloadCount(): Int = activeDownloads.size

    /** Clear the file info cache. Useful when you want to force fresh data from TDLib. */
    fun clearFileCache() {
        fileInfoCache.clear()
        println("[T_TelegramFileDownloader] File info cache cleared")
    }

    /**
     * Ensure file ready with MP4 header validation (StreamingConfigRefactor integration).
     *
     * **TDLib Best Practices Strategy:**
     * 1. Start progressive download: downloadFile(fileId, offset=0, limit=0, priority=32)
     * 2. Poll file.local.downloaded_prefix_size until >= MIN_PREFIX_FOR_VALIDATION_BYTES
     * 3. Use Mp4HeaderParser to validate complete moov atom
     * 4. Return local path only when moov is complete (no hard thresholds)
     *
     * **This is the recommended method for video streaming starting 2025-12-03.**
     * It replaces fixed byte thresholds with intelligent MP4 structure validation.
     *
     * @param fileId TDLib file ID
     * @param timeoutMs Maximum wait time (default: 30 seconds from StreamingConfigRefactor)
     * @return Local file path from TDLib cache
     * @throws Exception if download fails, timeout occurs, or file is not streamable
     */
    suspend fun ensureFileReadyWithMp4Validation(
        fileId: Int,
        timeoutMs: Long = StreamingConfigRefactor.ENSURE_READY_TIMEOUT_MS,
    ): String = withContext(Dispatchers.IO) {
        val startTimeMs = System.currentTimeMillis()

        TelegramLogRepository.info(
            source = "T_TelegramFileDownloader",
            message = "ensureFileReadyWithMp4Validation: Starting download with MP4 header validation",
            details = mapOf(
                "fileId" to fileId.toString(),
                "timeoutMs" to timeoutMs.toString(),
                "minPrefixForValidation" to StreamingConfigRefactor.MIN_PREFIX_FOR_VALIDATION_BYTES.toString(),
                "maxPrefixScan" to StreamingConfigRefactor.MAX_PREFIX_SCAN_BYTES.toString(),
            ),
        )

        // Step 1: Start progressive download from offset=0, limit=0 (full file)
        val downloadResult = client.downloadFile(
            fileId = fileId,
            priority = StreamingConfigRefactor.DOWNLOAD_PRIORITY_STREAMING,
            offset = StreamingConfigRefactor.DOWNLOAD_OFFSET_START,
            limit = StreamingConfigRefactor.DOWNLOAD_LIMIT_FULL,
            synchronous = false, // Asynchronous for progressive streaming
        )

        when (downloadResult) {
            is dev.g000sha256.tdl.TdlResult.Failure -> {
                TelegramLogRepository.error(
                    source = "T_TelegramFileDownloader",
                    message = "ensureFileReadyWithMp4Validation: Download initiation failed",
                    details = mapOf(
                        "fileId" to fileId.toString(),
                        "error" to downloadResult.message,
                    ),
                )
                throw Exception("Failed to start download for fileId=$fileId: ${downloadResult.message}")
            }
            is dev.g000sha256.tdl.TdlResult.Success -> {
                // Download started successfully
                TelegramLogRepository.debug(
                    source = "T_TelegramFileDownloader",
                    message = "ensureFileReadyWithMp4Validation: Download initiated",
                    details = mapOf("fileId" to fileId.toString()),
                )
            }
        }

        // Step 2: Poll until minimum prefix is available for validation
        var lastLoggedPrefixSize = 0L
        var moovCheckStarted = false
        var moovIncompleteWarningLogged = false

        while (true) {
            val elapsedMs = System.currentTimeMillis() - startTimeMs
            if (elapsedMs > timeoutMs) {
                TelegramLogRepository.error(
                    source = "T_TelegramFileDownloader",
                    message = "ensureFileReadyWithMp4Validation: Timeout waiting for file download",
                    details = mapOf(
                        "fileId" to fileId.toString(),
                        "elapsedMs" to elapsedMs.toString(),
                        "timeoutMs" to timeoutMs.toString(),
                    ),
                )
                throw Exception("Timeout waiting for file download: fileId=$fileId, elapsed=${elapsedMs}ms")
            }

            // Get fresh file state from TDLib
            val file = getFreshFileState(fileId)
            val localPath = file.local?.path
            val downloadedPrefixSize = file.local?.downloadedPrefixSize?.toLong() ?: 0L
            val isDownloadingCompleted = file.local?.isDownloadingCompleted ?: false

            // Verbose logging (only log significant progress changes)
            if (StreamingConfigRefactor.ENABLE_VERBOSE_LOGGING ||
                downloadedPrefixSize - lastLoggedPrefixSize >= 256 * 1024
            ) {
                TelegramLogRepository.debug(
                    source = "T_TelegramFileDownloader",
                    message = "ensureFileReadyWithMp4Validation: Download progress",
                    details = mapOf(
                        "fileId" to fileId.toString(),
                        "downloadedPrefixSize" to downloadedPrefixSize.toString(),
                        "isDownloadingCompleted" to isDownloadingCompleted.toString(),
                        "elapsedMs" to elapsedMs.toString(),
                    ),
                )
                lastLoggedPrefixSize = downloadedPrefixSize
            }

            // Check if we have minimum prefix for header validation
            if (downloadedPrefixSize < StreamingConfigRefactor.MIN_PREFIX_FOR_VALIDATION_BYTES) {
                delay(StreamingConfigRefactor.PREFIX_POLL_INTERVAL_MS)
                continue
            }

            // Check if local path is available
            if (localPath.isNullOrBlank()) {
                TelegramLogRepository.warn(
                    source = "T_TelegramFileDownloader",
                    message = "ensureFileReadyWithMp4Validation: Local path not available yet",
                    details = mapOf(
                        "fileId" to fileId.toString(),
                        "downloadedPrefixSize" to downloadedPrefixSize.toString(),
                    ),
                )
                delay(StreamingConfigRefactor.PREFIX_POLL_INTERVAL_MS)
                continue
            }

            // Check if file exists
            val localFile = java.io.File(localPath)
            if (!localFile.exists()) {
                TelegramLogRepository.warn(
                    source = "T_TelegramFileDownloader",
                    message = "ensureFileReadyWithMp4Validation: Local file does not exist yet",
                    details = mapOf(
                        "fileId" to fileId.toString(),
                        "localPath" to localPath,
                    ),
                )
                delay(StreamingConfigRefactor.PREFIX_POLL_INTERVAL_MS)
                continue
            }

            // Step 3: Validate MP4 header
            if (!moovCheckStarted) {
                moovCheckStarted = true
                TelegramLogRepository.info(
                    source = "T_TelegramFileDownloader",
                    message = "ensureFileReadyWithMp4Validation: Starting MP4 header validation",
                    details = mapOf(
                        "fileId" to fileId.toString(),
                        "localPath" to localPath,
                        "downloadedPrefixSize" to downloadedPrefixSize.toString(),
                    ),
                )
            }

            // Validate moov atom
            val validationResult = Mp4HeaderParser.validateMoovAtom(localFile, downloadedPrefixSize)

            when (validationResult) {
                is Mp4HeaderParser.ValidationResult.MoovComplete -> {
                    // SUCCESS: moov atom complete, ready for playback
                    TelegramLogRepository.info(
                        source = "T_TelegramFileDownloader",
                        message = "ensureFileReadyWithMp4Validation: SUCCESS - MP4 header validation complete",
                        details = mapOf(
                            "fileId" to fileId.toString(),
                            "localPath" to localPath,
                            "moovOffset" to validationResult.moovOffset.toString(),
                            "moovSize" to validationResult.moovSize.toString(),
                            "downloadedPrefixSize" to downloadedPrefixSize.toString(),
                            "elapsedMs" to elapsedMs.toString(),
                        ),
                    )
                    return@withContext localPath
                }

                is Mp4HeaderParser.ValidationResult.MoovIncomplete -> {
                    // moov started but not complete yet
                    if (!moovIncompleteWarningLogged) {
                        TelegramLogRepository.info(
                            source = "T_TelegramFileDownloader",
                            message = "ensureFileReadyWithMp4Validation: MP4 moov atom incomplete, waiting",
                            details = mapOf(
                                "fileId" to fileId.toString(),
                                "moovOffset" to validationResult.moovOffset.toString(),
                                "moovSize" to validationResult.moovSize.toString(),
                                "availableBytes" to validationResult.availableBytes.toString(),
                                "remainingBytes" to (validationResult.moovOffset + validationResult.moovSize - validationResult.availableBytes).toString(),
                            ),
                        )
                        moovIncompleteWarningLogged = true
                    }
                    delay(StreamingConfigRefactor.PREFIX_POLL_INTERVAL_MS)
                    continue
                }

                is Mp4HeaderParser.ValidationResult.MoovNotFound -> {
                    // moov not found yet - check limits
                    if (downloadedPrefixSize >= StreamingConfigRefactor.MAX_PREFIX_SCAN_BYTES) {
                        TelegramLogRepository.error(
                            source = "T_TelegramFileDownloader",
                            message = "ensureFileReadyWithMp4Validation: MP4 moov not found within scan limit",
                            details = mapOf(
                                "fileId" to fileId.toString(),
                                "downloadedPrefixSize" to downloadedPrefixSize.toString(),
                                "maxPrefixScanBytes" to StreamingConfigRefactor.MAX_PREFIX_SCAN_BYTES.toString(),
                                "scannedAtoms" to validationResult.scannedAtoms.joinToString(","),
                            ),
                        )
                        throw Exception(
                            "MP4 moov atom not found within ${StreamingConfigRefactor.MAX_PREFIX_SCAN_BYTES} bytes. " +
                                "File not optimized for streaming (moov likely at end). " +
                                "Scanned atoms: ${validationResult.scannedAtoms.joinToString(", ")}",
                        )
                    }

                    // Download complete but moov not found
                    if (isDownloadingCompleted) {
                        TelegramLogRepository.error(
                            source = "T_TelegramFileDownloader",
                            message = "ensureFileReadyWithMp4Validation: Download complete but moov not found",
                            details = mapOf(
                                "fileId" to fileId.toString(),
                                "downloadedPrefixSize" to downloadedPrefixSize.toString(),
                                "scannedAtoms" to validationResult.scannedAtoms.joinToString(","),
                            ),
                        )
                        throw Exception(
                            "MP4 moov atom not found in complete file. " +
                                "File may be corrupted or not valid MP4. " +
                                "Scanned atoms: ${validationResult.scannedAtoms.joinToString(", ")}",
                        )
                    }

                    // Keep waiting for more data
                    if (StreamingConfigRefactor.ENABLE_VERBOSE_LOGGING) {
                        TelegramLogRepository.debug(
                            source = "T_TelegramFileDownloader",
                            message = "ensureFileReadyWithMp4Validation: moov not found yet, continuing",
                            details = mapOf(
                                "fileId" to fileId.toString(),
                                "downloadedPrefixSize" to downloadedPrefixSize.toString(),
                                "scannedAtoms" to validationResult.scannedAtoms.joinToString(","),
                            ),
                        )
                    }
                    delay(StreamingConfigRefactor.PREFIX_POLL_INTERVAL_MS)
                    continue
                }

                is Mp4HeaderParser.ValidationResult.Invalid -> {
                    // File format invalid
                    TelegramLogRepository.error(
                        source = "T_TelegramFileDownloader",
                        message = "ensureFileReadyWithMp4Validation: MP4 header validation failed",
                        details = mapOf(
                            "fileId" to fileId.toString(),
                            "reason" to validationResult.reason,
                        ),
                    )
                    throw Exception("Invalid MP4 format: ${validationResult.reason}")
                }
            }
        }
    }
}<|MERGE_RESOLUTION|>--- conflicted
+++ resolved
@@ -3,11 +3,7 @@
 import android.content.Context
 import android.os.SystemClock
 import com.chris.m3usuite.telegram.logging.TelegramLogRepository
-<<<<<<< HEAD
 import com.chris.m3usuite.telegram.util.Mp4HeaderParser
-=======
-import dev.g000sha256.tdl.TdlResult
->>>>>>> b1fce04c
 import dev.g000sha256.tdl.dto.File
 import java.io.RandomAccessFile
 import java.util.concurrent.ConcurrentHashMap
@@ -32,11 +28,7 @@
 ) {
     val progressPercent: Int
         get() = if (totalBytes > 0) {
-<<<<<<< HEAD
             ((downloadedBytes * 100) / totalBytes).toInt()
-=======
-            ((downloadedBytes.toDouble() * 100) / totalBytes).toInt()
->>>>>>> b1fce04c
         } else {
             0
         }
@@ -1162,15 +1154,9 @@
                 val fileInfo = getFileInfo(fileId)
                 val fileIdInt = fileInfo.id
 
-<<<<<<< HEAD
             // Blocking retry: wait for TDLib to download the first bytes at position
             var retryAttempts = 0
             val maxRetryAttempts = StreamingConfigRefactor.READ_RETRY_MAX_ATTEMPTS
-=======
-                // Blocking retry: wait for TDLib to download the first bytes at position
-                var retryAttempts = 0
-                val maxRetryAttempts = StreamingConfig.READ_RETRY_MAX_ATTEMPTS
->>>>>>> b1fce04c
 
                 while (!isDownloadedAt(fileId, position)) {
                     if (retryAttempts >= maxRetryAttempts) {
@@ -1237,14 +1223,8 @@
                     )
                 }
 
-<<<<<<< HEAD
                 retryAttempts++
                 delay(StreamingConfigRefactor.READ_RETRY_DELAY_MS)
-=======
-                // Now proceed with actual file reading
-                val updatedFileInfo = getFileInfo(fileId)
-                val localPath = updatedFileInfo.local?.path
->>>>>>> b1fce04c
 
                 if (localPath.isNullOrBlank()) {
                     // This should not happen after retry loop, but handle gracefully
@@ -1261,14 +1241,9 @@
                 var ioRetryCount = 0
                 val maxIoRetries = StreamingConfig.MAX_READ_ATTEMPTS
 
-<<<<<<< HEAD
             // Retry logic to handle race condition where file handle is closed by another thread
             var ioRetryCount = 0
             val maxIoRetries = StreamingConfigRefactor.MAX_READ_ATTEMPTS
-=======
-                while (ioRetryCount < maxIoRetries) {
-                    ioRetryCount++
->>>>>>> b1fce04c
 
                     try {
                         // Get or create cached file handle for Zero-Copy reads
